[tool.poetry]
name = "submit_cgap"
<<<<<<< HEAD
version = "1.1.1.2b0"  # actually, we need a different beta series
=======
version = "1.1.3"
>>>>>>> 764682f7
description = "Support for uploading file submissions to the Clinical Genomics Analysis Platform (CGAP)."
authors = ["4DN-DCIC Team <support@4dnucleome.org>"]
license = "MIT"
readme = "README.rst"
keywords = ["submit-cgap"]
homepage = "https://github.com/dbmi-bgm/SubmitCGAP"
repository = "https://github.com/dbmi-bgm/SubmitCGAP.git"
packages = [
  { include="submit_cgap", from="." }
]

classifiers = [
  # How mature is this project? Common values are
  #   3 - Alpha
  #   4 - Beta
  #   5 - Production/Stable
  'Development Status :: 4 - Beta',

  # Indicate who your project is intended for
  'Intended Audience :: Developers',
  'Intended Audience :: Science/Research',

  'Topic :: Database :: Database Engines/Servers',

  # Pick your license as you wish (should match "license" above)
  'License :: OSI Approved :: MIT License',

  'Natural Language :: English',

  # Specify the Python versions you support here. In particular, ensure
  # that you indicate whether you support Python 2, Python 3 or both.
  'Programming Language :: Python :: 3',
  'Programming Language :: Python :: 3.6',
  'Programming Language :: Python :: 3.7',
  'Programming Language :: Python :: 3.8',

]
include = [
  "LICENSE",
]

[tool.poetry.dependencies]

python = ">=3.6.1,<3.9"

awscli = ">=1.18.174"
dcicutils = "3.7.0.1b1"  # ">=3.8.0"
boto3 = ">=1.16.14,<2"
requests = ">=2.24.0,<3"

[tool.poetry.dev-dependencies]

# PyCharm says boto3-stubs contains useful type hints
boto3-stubs = ">=1.16.14.0"

# Coverage
codacy-coverage = ">=1.3.11"
coverage = ">=5.3"
coveralls = ">=2.1.2"

# Linting generally
flake8 = ">=3.8.4"

# pygments is used by PyCharm
pygments = ">=2.7.2"

# PyTest and its auxiliary support files
pytest = ">=6.1.2"
pytest-cov = ">=2.10.1"
pytest-mock = ">=3.3.1"
pytest-runner = ">=5.2"

# Docs build dependencies
Sphinx = "^3.3.0"
sphinx-rtd-theme = "0.5.0"  # Do we have a good reason to pin this? -kmp 9-Nov-2020

[tool.poetry.scripts]

make-sample-fastq-file = "submit_cgap.scripts.make_sample_fastq_file:main"
resume-uploads = "submit_cgap.scripts.resume_uploads:main"
show-upload-info = "submit_cgap.scripts.show_upload_info:main"
submit-metadata-bundle = "submit_cgap.scripts.submit_metadata_bundle:main"
upload-item-data = "submit_cgap.scripts.upload_item_data:main"
submit-genelist = "submit_cgap.scripts.submit_genelist:main"

[tool.coverage.report]

# https://coverage.readthedocs.io/en/latest/config.html
exclude_lines = [
  "if __name__ == .__main__.:",
  "pragma: no cover"
]

[build-system]

requires = ["poetry>=0.12"]
build-backend = "poetry.masonry.api"<|MERGE_RESOLUTION|>--- conflicted
+++ resolved
@@ -1,10 +1,6 @@
 [tool.poetry]
 name = "submit_cgap"
-<<<<<<< HEAD
-version = "1.1.1.2b0"  # actually, we need a different beta series
-=======
-version = "1.1.3"
->>>>>>> 764682f7
+version = "1.2.0"
 description = "Support for uploading file submissions to the Clinical Genomics Analysis Platform (CGAP)."
 authors = ["4DN-DCIC Team <support@4dnucleome.org>"]
 license = "MIT"
