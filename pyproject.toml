--- conflicted
+++ resolved
@@ -1,10 +1,6 @@
 [tool.poetry]
 name = "submit_cgap"
-<<<<<<< HEAD
 version = "4.0.0"
-=======
-version = "3.1.0.1b2"  # to become 4.0.0
->>>>>>> b2db4044
 description = "Support for uploading file submissions to the Clinical Genomics Analysis Platform (CGAP)."
 authors = ["4DN-DCIC Team <support@4dnucleome.org>"]
 license = "MIT"
