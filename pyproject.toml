--- conflicted
+++ resolved
@@ -1,10 +1,6 @@
 [tool.poetry]
 name = "smaht-submitr"
-<<<<<<< HEAD
-version = "0.8.2.1b1"  # TODO: To become 0.8.3
-=======
-version = "0.8.2"
->>>>>>> b0948880
+version = "0.8.2.1b2"  # TODO: To become 0.8.3
 description = "Support for uploading file submissions to SMAHT."
 # TODO: Update this email address when a more specific one is available for SMaHT.
 authors = ["SMaHT DAC <smhelp@hms-dbmi.atlassian.net >"]
