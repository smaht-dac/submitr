--- conflicted
+++ resolved
@@ -1,10 +1,6 @@
 [tool.poetry]
 name = "submitr"
-<<<<<<< HEAD
-version = "0.3.3.1b1"  # TODO: To become 0.5.0
-=======
-version = "0.3.4"
->>>>>>> a6883670
+version = "0.3.3.1b2"  # TODO: To become 0.4.0
 description = "Support for uploading file submissions to SMAHT."
 # TODO: Update this email address when a more specific one is available for SMaHT.
 authors = ["4DN-DCIC Team <support@4dnucleome.org>"]
