[tool.poetry]
name = "smaht-submitr"
<<<<<<< HEAD
version = "1.9.0"
=======
version = "1.9.1"
>>>>>>> 3c125a1c
description = "Support for uploading file submissions to SMAHT."
# TODO: Update this email address when a more specific one is available for SMaHT.
authors = ["SMaHT DAC <smhelp@hms-dbmi.atlassian.net >"]
license = "MIT"
readme = "README.rst"
keywords = ["submitr", "smaht"]
homepage = "https://github.com/smaht-dac/submitr"
repository = "https://github.com/smaht-dac/submitr.git"
packages = [
  { include="submitr", from="." }
]

classifiers = [
  # How mature is this project? Common values are
  #   3 - Alpha
  #   4 - Beta
  #   5 - Production/Stable
  'Development Status :: 4 - Beta',

  # Indicate who your project is intended for
  'Intended Audience :: Developers',
  'Intended Audience :: Science/Research',

  'Topic :: Database :: Database Engines/Servers',

  # Pick your license as you wish (should match "license" above)
  'License :: OSI Approved :: MIT License',

  'Natural Language :: English',

  # Specify the Python versions you support here. In particular, ensure
  # that you indicate whether you support Python 2, Python 3 or both.
  'Programming Language :: Python :: 3',
  'Programming Language :: Python :: 3.8',
  'Programming Language :: Python :: 3.9',
  'Programming Language :: Python :: 3.10',
  'Programming Language :: Python :: 3.11',
  'Programming Language :: Python :: 3.12',

]
include = [
  "LICENSE",
]

[tool.poetry.dependencies]

python = ">=3.8.1,<3.13"
boto3 = "^1.36.5"
dcicutils = "^8.18.3"
PyYAML = "^6.0.1"
requests = "^2.31.0"
googleapi = "^0.1.0"
google-cloud-storage = "^2.16.0"
pyinstaller = "^6.8.0"

[tool.poetry.dev-dependencies]

# Coverage
codacy-coverage = ">=1.3.11"
coverage = ">=6.5.0"
# Loaded manually in GA workflow for coverage because a dependency on 2to3
# in its docopts dependency makes a problem for laoding it here in poetry. -kmp 7-Apr-2023
# coveralls = ">=3.3.1"

# Linting generally
flake8 = "^7.1.0"

pip-licenses = ">=3.5.5"

# pygments is used by PyCharm
pygments = ">=2.14.0"

# PyTest and its auxiliary support files
pytest = ">=7.2.1"  # ">=6.2.5"
pytest-cov = ">=4.0.0"  # "2.12.1" # >=
pytest-mock = ">=3.10.0"  # 3.6.1"  # >=
pytest-runner = ">=6.0.0"  # "5.3.1"  # >=

# Docs build dependencies
sphinx = ">=3.5.4"  # should be 5.1.1?
sphinx-rtd-theme = ">=1.2.0"
sphinx-tabs = "^3.4.5"

[tool.poetry.scripts]

check-submission= "submitr.scripts.check_submission:main"
get-metadata-template = "submitr.scripts.get_metadata_template:main"
list-submissions= "submitr.scripts.list_submissions:main"
make-sample-fastq-file = "submitr.scripts.make_sample_fastq_file:main"
publish-to-pypi = "dcicutils.scripts.publish_to_pypi:main"
rcloner= "submitr.scripts.rcloner:main"
resume-uploads = "submitr.scripts.resume_uploads:main"
submitr = "submitr.scripts.submitr:main"
submit-genelist = "submitr.scripts.submit_genelist:main"
submit-metadata = "submitr.scripts.submit_metadata_bundle:main"
submit-metadata-bundle = "submitr.scripts.submit_metadata_bundle:main"
submit-ontology = "submitr.scripts.submit_ontology:main"
upload-item-data = "submitr.scripts.upload_item_data:main"
# update-portal-object= "dcicutils.scripts.update_portal_object:main"
# view-portal-object= "dcicutils.scripts.view_portal_object:main"
# Covered by check-submission
# show-submission-info = "submitr.scripts.show_upload_info:main"
# show-upload-info = "submitr.scripts.show_upload_info:main"

[tool.coverage.report]

# https://coverage.readthedocs.io/en/latest/config.html
exclude_lines = [
  "if __name__ == .__main__.:",
  "pragma: no cover"
]


[build-system]

requires = ["poetry_core>=1.0.0"]
build-backend = "poetry.core.masonry.api"<|MERGE_RESOLUTION|>--- conflicted
+++ resolved
@@ -1,10 +1,6 @@
 [tool.poetry]
 name = "smaht-submitr"
-<<<<<<< HEAD
-version = "1.9.0"
-=======
-version = "1.9.1"
->>>>>>> 3c125a1c
+version = "1.10.0"
 description = "Support for uploading file submissions to SMAHT."
 # TODO: Update this email address when a more specific one is available for SMaHT.
 authors = ["SMaHT DAC <smhelp@hms-dbmi.atlassian.net >"]
