# GitHub Actions workflow for test for binary release.

name: BINARY RELEASE TEST

on:
  workflow_run:
    workflows: ["BINARY RELEASE"]
    types:
      - completed

  # Allows you to run this workflow manually from the Actions tab
  workflow_dispatch:

permissions:
  contents: write

<<<<<<< HEAD
=======
on:
  push:
    tags:
      - 'v*'
# push:
#   # Only run this workflow to create binaries when a non-beta tag is created.
#   tags:
#     - 'v[0-9]+\.[0-9]+\.[0-9]+'

  # Allows you to run this workflow manually from the Actions tab
  workflow_dispatch:
  
>>>>>>> bd1f2389
jobs:

  test-macos-x86:
    runs-on: macos-13
    steps:
      - name: Test MacOS Binary (x86)
        env:
          GITHUB_TOKEN: ${{ secrets.GITHUB_TOKEN }}
        run: |
          echo "GitHub runner info:" `uname -a`
          echo "Smoke testing MacOS binary (x86)"
          echo "Installing MacOS binary (x86):" ${{ github.event.release.tag_name }}
          # This GITHUB_TOKEN authorization header for curl and argument to install.sh is
          # ONLY to make this work consistently from within this workflow; without we would
          # intermittently get an error like: API rate limit exceeded for 13.105.117.6
          curl -H "Authorization: token ${GITHUB_TOKEN}" https://raw.githubusercontent.com/smaht-dac/submitr/pyinstaller-experiment-20240611/install.sh | /bin/bash -s -- "$GITHUB_TOKEN"
          echo "Running smaht-submitr version. Should be the same as what was mentioned above."
          actual_version=`./submitr version`
          echo "smaht-submitr version:" ${actual_version}
          file ./submitr | grep x86_64
          echo yes | ./submitr rcloner info foobar --noprogress
          ls -l ~/Library/Application\ Support/edu.harvard.hms/smaht-submitr/rclone
          echo "Done smoke testing MacOS binary (x86)"

  test-macos-arm:
    runs-on: macos-14
    steps:
      - name: Test MacOS Binary (arm)
        env:
          GITHUB_TOKEN: ${{ secrets.GITHUB_TOKEN }}
        run: |
          echo "GitHub runner info:" `uname -a`
          expected_version=${{ github.event.release.tag_name }}
          echo "Smoke testing MacOS binary (arm)"
          # This GITHUB_TOKEN authorization header for curl and argument to install.sh is
          # ONLY to make this work consistently from within this workflow; without we would
          # intermittently get an error like: API rate limit exceeded for 13.105.117.6
          echo "Installing MacOS binary (arm):" ${{ github.event.release.tag_name }}
          curl -H "Authorization: token ${GITHUB_TOKEN}" https://raw.githubusercontent.com/smaht-dac/submitr/pyinstaller-experiment-20240611/install.sh | /bin/bash -s -- "$GITHUB_TOKEN"
          echo "Running smaht-submitr version. Should be the same as what was mentioned above."
          actual_version=`./submitr version`
          echo "smaht-submitr version:" ${actual_version}
          file ./submitr | grep arm64
          echo yes | ./submitr rcloner info foobar --noprogress
          ls -l ~/Library/Application\ Support/edu.harvard.hms/smaht-submitr/rclone
          echo "Done smoke testing MacOS binary (arm)"

  test-linux-x86:
    runs-on: ubuntu-latest
    steps:
      - name: Test Linux Binary (x86)
        run: |
          echo "GitHub runner info:" `uname -a`
          expected_version=${{ github.event.release.tag_name }}
          echo "Smoke testing Linux binary (x86)"
          echo "Installing Linux binary (x86):" ${{ github.event.release.tag_name }}
          curl https://raw.githubusercontent.com/smaht-dac/submitr/pyinstaller-experiment-20240611/install.sh | /bin/bash
          echo "Running smaht-submitr version. Should be the same as what was mentioned above."
          actual_version=`./submitr version`
          echo "smaht-submitr version:" ${actual_version}
          file ./submitr | grep x86-64
          echo yes | ./submitr rcloner info foobar --noprogress
          ls -l ~/.local/share/edu.harvard.hms/smaht-submitr/rclone
          echo "Done smoke testing Linux binary (x86)"

  test-linux-arm:
    runs-on: ubuntu-latest
    steps:
      - uses: docker/setup-qemu-action@v2
        with:
          platforms: arm64
      - uses: docker/setup-buildx-action@v2
      - name: Build Linux Binary (arm)
        run: |
          echo "GitHub runner info:" `uname -a`
          expected_version=${{ github.event.release.tag_name }}
          echo "Smoke testing Linux binary (arm)"
          echo "Creating a Linux ARM docker container for this."
          echo "Installing Linux binary (arm):" ${{ github.event.release.tag_name }}
          docker run --platform linux/arm64 --rm arm64v8/centos \
              sh -c "curl https://raw.githubusercontent.com/smaht-dac/submitr/pyinstaller-experiment-20240611/install.sh | \
                     /bin/bash ; ./submitr version ; \
                     echo yes | ./submitr rcloner info foobar --noprogress ; \
                     ls -l ~/.local/share/edu.harvard.hms/smaht-submitr/rclone"
          echo "Done smoke testing Linux binary (arm)"<|MERGE_RESOLUTION|>--- conflicted
+++ resolved
@@ -13,22 +13,7 @@
 
 permissions:
   contents: write
-
-<<<<<<< HEAD
-=======
-on:
-  push:
-    tags:
-      - 'v*'
-# push:
-#   # Only run this workflow to create binaries when a non-beta tag is created.
-#   tags:
-#     - 'v[0-9]+\.[0-9]+\.[0-9]+'
-
-  # Allows you to run this workflow manually from the Actions tab
-  workflow_dispatch:
   
->>>>>>> bd1f2389
 jobs:
 
   test-macos-x86:
