--- conflicted
+++ resolved
@@ -1,10 +1,7 @@
 import argparse
+from ..base import UsingCGAPKeysFile
 from ..submission import resume_uploads
-<<<<<<< HEAD
-=======
-from ..base import UsingCGAPKeysFile
 from ..utils import script_catch_errors
->>>>>>> b6f141c9
 
 
 EPILOG = __doc__
