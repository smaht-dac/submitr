import contextlib
import io
import os
import pytest
import re

from dcicutils.qa_utils import (
    override_environ, ignored, ControlledTime, MockFileSystem, local_attrs, raises_regexp, printed_output,
)
from dcicutils.s3_utils import HealthPageKey
from unittest import mock
from .test_utils import shown_output
from .test_upload_item_data import TEST_ENCRYPT_KEY
from .. import submission as submission_module
from .. import utils as utils_module
from ..base import PRODUCTION_SERVER
from ..exceptions import CGAPPermissionError
from ..submission import (
    SERVER_REGEXP, get_defaulted_institution, get_defaulted_project, do_any_uploads, do_uploads, show_upload_info,
    execute_prearranged_upload, get_section, get_user_record, ingestion_submission_item_url,
    resolve_server, resume_uploads, show_section, submit_any_ingestion,
    upload_file_to_uuid, upload_item_data, PROGRESS_CHECK_INTERVAL,
    get_s3_encrypt_key_id, get_s3_encrypt_key_id_from_health_page,
)
from ..utils import FakeResponse, script_catch_errors, ERROR_HERALD


SOME_INGESTION_TYPE = 'metadata_bundle'

ANOTHER_INGESTION_TYPE = 'genelist'

SOME_AUTH = ('my-key-id', 'good-secret')

SOME_BAD_AUTH = ('my-key-id', 'bad-secret')

SOME_BAD_RESULT = {'message': 'Houston, we have a problem.'}

SOME_BUNDLE_FILENAME = '/some-folder/foo.xls'

SOME_BUNDLE_FILENAME_FOLDER = os.path.dirname(SOME_BUNDLE_FILENAME)

SOME_ENV = 'some-env'

SOME_FILENAME = 'some-filename'

SOME_KEY_ID, SOME_SECRET = SOME_AUTH

SOME_INSTITUTION = '/institutions/hms-dbmi/'

SOME_OTHER_INSTITUTION = '/institutions/big-pharma/'

SOME_SERVER = 'http://localhost:7777'  # Dependencies force this to be out of alphabetical order

SOME_ORCHESTRATED_SERVERS = [
    'http://cgap-msa-something.amazonaws.com/',
    'http://cgap-devtest-something.amazonaws.com/'
]

SOME_KEYDICT = {'key': SOME_KEY_ID, 'secret': SOME_SECRET, 'server': SOME_SERVER}

SOME_OTHER_BUNDLE_FOLDER = '/some-other-folder/'

SOME_PROJECT = '/projects/12a92962-8265-4fc0-b2f8-cf14f05db58b/'  # Test Project from master inserts

SOME_UPLOAD_URL = 'some-url'

SOME_UPLOAD_CREDENTIALS = {
    'AccessKeyId': 'some-access-key',
    'SecretAccessKey': 'some-secret',
    'SessionToken': 'some-session-token',
    'upload_url': SOME_UPLOAD_URL,
}

SOME_S3_ENCRYPT_KEY_ID = 'some/encrypt/key'

SOME_EXTENDED_UPLOAD_CREDENTIALS = {
    'AccessKeyId': 'some-access-key',
    'SecretAccessKey': 'some-secret',
    'SessionToken': 'some-session-token',
    'upload_url': SOME_UPLOAD_URL,
    's3_encrypt_key_id': SOME_S3_ENCRYPT_KEY_ID,
}

SOME_UPLOAD_CREDENTIALS_RESULT = {
    '@graph': [
        {'upload_credentials': SOME_UPLOAD_CREDENTIALS}
    ]
}

SOME_UPLOAD_INFO = [
    {'uuid': '1234', 'filename': 'f1.fastq.gz'},
    {'uuid': '9876', 'filename': 'f2.fastq.gz'}
]

SOME_UPLOAD_INFO_RESULT = {
    'additional_data': {
        'upload_info': SOME_UPLOAD_INFO
    }
}

SOME_USER = "jdoe"

SOME_USER_HOMEDIR = os.path.join('/home', SOME_USER)

SOME_UUID = '123-4444-5678'

SOME_UUID_UPLOAD_URL = SOME_SERVER + "/ingestion-submissions/" + SOME_UUID

SOME_ENVIRON = {
    'USER': SOME_USER
}

SOME_ENVIRON_WITH_CREDS = {
    'USER': SOME_USER,
    'AWS_ACCESS_KEY_ID': 'some-access-key',
    'AWS_SECRET_ACCESS_KEY': 'some-secret',
    'AWS_SECURITY_TOKEN': 'some-session-token',
}


@contextlib.contextmanager
def script_dont_catch_errors():
    # We use this to create a mock context that would allow us to catch errors that fall through here,
    # but we are not relying on errors to actually happen, so it's OK if this never catches anything.
    yield


def test_script_dont_catch_errors():  # test that errors pass through dont_catch_errors
    with pytest.raises(AssertionError):
        with script_dont_catch_errors():
            raise AssertionError("Foo")


def test_server_regexp():

    schemas = ['http', 'https']
    hosts = [
        'localhost',
        'localhost:5000',
        'fourfront-cgapfoo.what-ever.com',
        'cgap-foo.what-ever.com',
        'cgap.hms.harvard.edu',
        'foo.bar.cgap.hms.harvard.edu',
    ]
    final_slashes = ['/', '']  # 1 or 0 is good

    for schema in schemas:
        for host in hosts:
            for final_slash in final_slashes:
                url_to_check = schema + "://" + host + final_slash
                print("Trying", url_to_check, "expecting match...")
                assert SERVER_REGEXP.match(url_to_check)

    non_matches = [
        "ftp://localhost:8000",
        "ftp://localhost:80ab",
        "http://localhost.localnet",
        "http://foo.bar",
        "https://foo.bar",
    ]

    for non_match in non_matches:
        print("Trying", non_match, "expecting NO match...")
        assert not SERVER_REGEXP.match(non_match)


def test_resolve_server():

    def mocked_get_beanstalk_real_url(env):
        # We don't HAVE to be mocking this function, but it's slow so this will speed up testing. -kmp 4-Sep-2020
        if env == 'fourfront-cgap':
            return PRODUCTION_SERVER
        elif env in ['fourfront-cgapdev', 'fourfront-cgapwolf', 'fourfront-cgaptest']:
            return 'http://' + env + ".something.elasticbeanstalk.com"
        else:
            raise ValueError("Unexpected beanstalk env: %s" % env)

    with mock.patch.object(submission_module, "get_beanstalk_real_url", mocked_get_beanstalk_real_url):

        with pytest.raises(SyntaxError):
            resolve_server(env='something', server='something_else')

        with override_environ(SUBMIT_CGAP_DEFAULT_ENV=None):

            with mock.patch.object(submission_module, "DEFAULT_ENV", None):

                assert resolve_server(env=None, server=None) == PRODUCTION_SERVER

            with mock.patch.object(submission_module, "DEFAULT_ENV", 'fourfront-cgapdev'):

                cgap_dev_server = resolve_server(env=None, server=None)

                assert re.match("http://fourfront-cgapdev[.].*[.]elasticbeanstalk.com",
                                cgap_dev_server)

        with pytest.raises(SyntaxError):
            resolve_server(env='fourfront-cgapfoo', server=None)

        with pytest.raises(SyntaxError):
            resolve_server(env='cgapfoo', server=None)

        with pytest.raises(ValueError):
            resolve_server(server="http://foo.bar", env=None)

        assert re.match("http://fourfront-cgapdev[.].*[.]elasticbeanstalk.com",
                        resolve_server(env='fourfront-cgapdev', server=None))

        assert re.match("http://fourfront-cgapdev[.].*[.]elasticbeanstalk.com",
                        resolve_server(env='cgapdev', server=None))  # Omitting 'fourfront-' is allowed

        assert re.match("http://fourfront-cgapdev[.].*[.]elasticbeanstalk.com",
                        resolve_server(server=cgap_dev_server, env=None))  # Identity operation

        for orchestrated_server in SOME_ORCHESTRATED_SERVERS:
            assert re.match("http://cgap-[a-z]+.+amazonaws.com",
                            resolve_server(server=orchestrated_server, env=None))  # non-fourfront environments


def make_user_record(title='J Doe',
                     contact_email='jdoe@cgap.hms.harvard.edu',
                     **kwargs):
    user_record = {
        'title': title,
        'contact_email': contact_email,
    }
    user_record.update(kwargs)

    return user_record


def test_get_user_record():

    def make_mocked_get(auth_failure_code=400):
        def mocked_get(url, *, auth):
            ignored(url)
            if auth != SOME_AUTH:
                return FakeResponse(status_code=auth_failure_code, json={'Title': 'Not logged in.'})
            return FakeResponse(status_code=200, json={'title': 'J Doe', 'contact_email': 'jdoe@cgap.hms.harvard.edu'})
        return mocked_get

    with mock.patch("requests.get", return_value=FakeResponse(401, content='["not dictionary"]')):
        with pytest.raises(CGAPPermissionError):
            get_user_record(server="http://localhost:12345", auth=None)

    with mock.patch("requests.get", make_mocked_get(auth_failure_code=401)):
        with pytest.raises(CGAPPermissionError):
            get_user_record(server="http://localhost:12345", auth=None)

    with mock.patch("requests.get", make_mocked_get(auth_failure_code=403)):
        with pytest.raises(CGAPPermissionError):
            get_user_record(server="http://localhost:12345", auth=None)

    with mock.patch("requests.get", make_mocked_get()):
        get_user_record(server="http://localhost:12345", auth=SOME_AUTH)

    with mock.patch("requests.get", lambda *x, **y: FakeResponse(status_code=400)):
        with pytest.raises(Exception):  # Body is not JSON
            get_user_record(server="http://localhost:12345", auth=SOME_AUTH)


def test_get_defaulted_institution():

    assert get_defaulted_institution(institution=SOME_INSTITUTION, user_record='does-not-matter') == SOME_INSTITUTION
    assert get_defaulted_institution(institution='anything', user_record='does-not-matter') == 'anything'

    try:
        get_defaulted_institution(institution=None, user_record=make_user_record())
    except Exception as e:
        assert str(e).startswith("Your user profile has no institution")

    successful_result = get_defaulted_institution(institution=None,
                                                  user_record=make_user_record(
                                                      # this is the old-fashioned place for it - a decoy
                                                      institution={'@id': SOME_OTHER_INSTITUTION},
                                                      # this is the right place to find he info
                                                      user_institution={'@id': SOME_INSTITUTION}
                                                  ))

    print("successful_result=", successful_result)

    assert successful_result == SOME_INSTITUTION


def test_get_defaulted_project():

    assert get_defaulted_project(project=SOME_PROJECT, user_record='does-not-matter') == SOME_PROJECT
    assert get_defaulted_project(project='anything', user_record='does-not-matter') == 'anything'

    try:
        get_defaulted_project(project=None, user_record=make_user_record())
    except Exception as e:
        assert str(e).startswith("Your user profile declares no project")

    try:
        get_defaulted_project(project=None,
                              user_record=make_user_record(project_roles=[]))
    except Exception as e:
        assert str(e).startswith("Your user profile declares no project")
    else:
        raise AssertionError("Expected error was not raised.")  # pragma: no cover

    try:
        get_defaulted_project(project=None,
                              user_record=make_user_record(project_roles=[
                                  {"project": {"@id": "/projects/foo"}, "role": "developer"},
                                  {"project": {"@id": "/projects/bar"}, "role": "clinician"},
                                  {"project": {"@id": "/projects/baz"}, "role": "director"},
                              ]))
    except Exception as e:
        assert str(e).startswith("You must use --project to specify which project")
    else:
        raise AssertionError("Expected error was not raised.")  # pragma: no cover - we hope never to see this executed

    successful_result = get_defaulted_project(project=None,
                                              user_record=make_user_record(project_roles=[
                                                  {"project": {"@id": "/projects/the_only_project"},
                                                   "role": "scientist"}
                                              ]))

    print("successful_result=", successful_result)

    assert successful_result == "/projects/the_only_project"


def test_get_section():

    assert get_section({}, 'foo') is None
    assert get_section({'alpha': 3, 'beta': 4}, 'foo') is None
    assert get_section({'alpha': 3, 'foo': 5, 'beta': 4}, 'foo') == 5
    assert get_section({'additional_data': {}, 'alpha': 3, 'foo': 5, 'beta': 4}, 'omega') is None
    assert get_section({'additional_data': {'omega': 24}, 'alpha': 3, 'foo': 5, 'beta': 4}, 'epsilon') is None
    assert get_section({'additional_data': {'omega': 24}, 'alpha': 3, 'foo': 5, 'beta': 4}, 'omega') == 24


def test_progress_check_interval():

    assert isinstance(PROGRESS_CHECK_INTERVAL, int) and PROGRESS_CHECK_INTERVAL > 0


def test_ingestion_submission_item_url():

    assert ingestion_submission_item_url(
        server='http://foo.com',
        uuid='123-4567-890'
    ) == 'http://foo.com/ingestion-submissions/123-4567-890?format=json'


def test_show_upload_info():

    json_result = None  # Actual value comes later

    def mocked_get(url, *, auth):
        assert url.startswith(SOME_UUID_UPLOAD_URL)
        assert auth == SOME_AUTH
        return FakeResponse(200, json=json_result)

    with mock.patch.object(utils_module, "script_catch_errors", script_dont_catch_errors):
        with mock.patch("requests.get", mocked_get):

            json_result = {}
            with shown_output() as shown:
                show_upload_info(SOME_UUID, server=SOME_SERVER, env=None, keydict=SOME_KEYDICT)
                assert shown.lines == ['No uploads.']

            json_result = SOME_UPLOAD_INFO_RESULT
            with shown_output() as shown:
                show_upload_info(SOME_UUID, server=SOME_SERVER, env=None, keydict=SOME_KEYDICT)
                expected_lines = ['----- Upload Info -----', *map(str, SOME_UPLOAD_INFO)]
                assert shown.lines == expected_lines


def test_show_section_without_caveat():

    nothing_to_show = [
        '----- Foo -----',
        'Nothing to show.'
    ]

    # Lines section available, without caveat.
    with shown_output() as shown:
        show_section(
            res={'foo': ['abc', 'def']},
            section='foo',
            caveat_outcome=None)
        assert shown.lines == [
            '----- Foo -----',
            'abc',
            'def',
        ]

    # Lines section available, without caveat, but no section entry.
    with shown_output() as shown:
        show_section(
            res={},
            section='foo',
            caveat_outcome=None
        )
        assert shown.lines == nothing_to_show

    # Lines section available, without caveat, but empty.
    with shown_output() as shown:
        show_section(
            res={'foo': []},
            section='foo',
            caveat_outcome=None
        )
        assert shown.lines == nothing_to_show

    # Lines section available, without caveat, but null.
    with shown_output() as shown:
        show_section(
            res={'foo': None},
            section='foo',
            caveat_outcome=None
        )
        assert shown.lines == nothing_to_show

    # Dictionary section available, without caveat, and with a dictionary.
    with shown_output() as shown:
        show_section(
            res={'foo': {'alpha': 'beta', 'gamma': 'delta'}},
            section='foo',
            caveat_outcome=None
        )
        assert shown.lines == [
            '----- Foo -----',
            '{\n'
            '  "alpha": "beta",\n'
            '  "gamma": "delta"\n'
            '}'
        ]

    # Dictionary section available, without caveat, and with an empty dictionary.
    with shown_output() as shown:
        show_section(
            res={'foo': {}},
            section='foo',
            caveat_outcome=None
        )
        assert shown.lines == nothing_to_show

    # Random unexpected data, with caveat.
    with shown_output() as shown:
        show_section(
            res={'foo': 17},
            section='foo',
            caveat_outcome=None
        )
        assert shown.lines == [
            '----- Foo -----',
            '17',
        ]


def test_show_section_with_caveat():

    # Some output is shown marked by a caveat, that indicates execution stopped early for some reason
    # and the output is partial.

    caveat = 'some error'

    # Lines section available, with caveat.
    with shown_output() as shown:
        show_section(
            res={'foo': ['abc', 'def']},
            section='foo',
            caveat_outcome=caveat
        )
        assert shown.lines == [
            '----- Foo (prior to %s) -----' % caveat,
            'abc',
            'def',
        ]

    # Lines section available, with caveat.
    with shown_output() as shown:
        show_section(
            res={},
            section='foo',
            caveat_outcome=caveat
        )
        assert shown.lines == []  # Nothing shown if there is a caveat specified


def test_script_catch_errors():
    try:
        with script_catch_errors():
            pass
    except SystemExit as e:
        assert e.code == 0, "Expected status code 0, but got %s." % e.code
    else:
        raise AssertionError("SystemExit not raised.")  # pragma: no cover - we hope never to see this executed

    with shown_output() as shown:

        try:
            with script_catch_errors():
                raise RuntimeError("Some error")
        except SystemExit as e:
            assert e.code == 1, "Expected status code 1, but got %s." % e.code
        else:
            raise AssertionError("SystemExit not raised.")  # pragma: no cover - we hope never to see this executed

        assert shown.lines == [ERROR_HERALD, "RuntimeError: Some error"]


def test_do_any_uploads():

    # With no files, nothing to query about or load
    with mock.patch.object(submission_module, "yes_or_no", return_value=True) as mock_yes_or_no:
        with mock.patch.object(submission_module, "do_uploads") as mock_uploads:
            do_any_uploads(
                res={'additional_info': {'upload_info': []}},
                keydict=SOME_KEYDICT,
                ingestion_filename=SOME_BUNDLE_FILENAME
            )
            assert mock_yes_or_no.call_count == 0
            assert mock_uploads.call_count == 0

    with mock.patch.object(submission_module, "yes_or_no", return_value=False) as mock_yes_or_no:
        with mock.patch.object(submission_module, "do_uploads") as mock_uploads:
            with shown_output() as shown:
                do_any_uploads(
                    res={'additional_data': {'upload_info': [{'uuid': '1234', 'filename': 'f1.fastq.gz'}]}},
                    keydict=SOME_KEYDICT,
                    ingestion_filename=SOME_BUNDLE_FILENAME
                )
                mock_yes_or_no.assert_called_with("Upload 1 file?")
                assert mock_uploads.call_count == 0
                assert shown.lines == ['No uploads attempted.']

    with mock.patch.object(submission_module, "yes_or_no", return_value=True) as mock_yes_or_no:
        with mock.patch.object(submission_module, "do_uploads") as mock_uploads:

            n_uploads = len(SOME_UPLOAD_INFO)

            with shown_output() as shown:
                do_any_uploads(
                    res=SOME_UPLOAD_INFO_RESULT,
                    keydict=SOME_KEYDICT,
                    ingestion_filename=SOME_BUNDLE_FILENAME,  # from which a folder can be inferred
                )
                mock_yes_or_no.assert_called_with("Upload %s files?" % n_uploads)
                mock_uploads.assert_called_with(
                    SOME_UPLOAD_INFO,
                    auth=SOME_KEYDICT,
                    folder=SOME_BUNDLE_FILENAME_FOLDER,  # the folder part of given SOME_BUNDLE_FILENAME
                    no_query=False,
                    subfolders=False,
                )
                assert shown.lines == []

            with shown_output() as shown:
                do_any_uploads(
                    res=SOME_UPLOAD_INFO_RESULT,
                    keydict=SOME_KEYDICT,
                    upload_folder=SOME_OTHER_BUNDLE_FOLDER,  # rather than ingestion_filename
                )
                mock_yes_or_no.assert_called_with("Upload %s files?" % n_uploads)
                mock_uploads.assert_called_with(
                    SOME_UPLOAD_INFO,
                    auth=SOME_KEYDICT,
                    folder=SOME_OTHER_BUNDLE_FOLDER,  # passed straight through
                    no_query=False,
                    subfolders=False,
                )
                assert shown.lines == []

            with shown_output() as shown:
                do_any_uploads(
                    res=SOME_UPLOAD_INFO_RESULT,
                    keydict=SOME_KEYDICT,
                    # No ingestion_filename or bundle_folder
                )
                mock_yes_or_no.assert_called_with("Upload %s files?" % n_uploads)
                mock_uploads.assert_called_with(
                    SOME_UPLOAD_INFO,
                    auth=SOME_KEYDICT,
                    folder=None,  # No folder
                    no_query=False,
                    subfolders=False,
                )
                assert shown.lines == []

            with shown_output() as shown:
                do_any_uploads(
                    res=SOME_UPLOAD_INFO_RESULT,
                    keydict=SOME_KEYDICT,
                    ingestion_filename=SOME_BUNDLE_FILENAME,  # from which a folder can be inferred
                    no_query=False,
                    subfolders=True,
                )
                mock_uploads.assert_called_with(
                    SOME_UPLOAD_INFO,
                    auth=SOME_KEYDICT,
                    folder=SOME_BUNDLE_FILENAME_FOLDER,  # the folder part of given SOME_BUNDLE_FILENAME
                    no_query=False,
                    subfolders=True,
                )
                assert shown.lines == []

    with mock.patch.object(submission_module, "do_uploads") as mock_uploads:

<<<<<<< HEAD
        n_uploads = len(SOME_UPLOAD_INFO)
        ignored(n_uploads)
=======
        # n_uploads = len(SOME_UPLOAD_INFO)
>>>>>>> b6f141c9

        with shown_output() as shown:
            do_any_uploads(
                res=SOME_UPLOAD_INFO_RESULT,
                keydict=SOME_KEYDICT,
                ingestion_filename=SOME_BUNDLE_FILENAME,  # from which a folder can be inferred
                no_query=True,
            )
            mock_uploads.assert_called_with(
                SOME_UPLOAD_INFO,
                auth=SOME_KEYDICT,
                folder=SOME_BUNDLE_FILENAME_FOLDER,  # the folder part of given SOME_BUNDLE_FILENAME
                no_query=True,
                subfolders=False,
            )
            assert shown.lines == []


def test_resume_uploads():

    with mock.patch.object(utils_module, "script_catch_errors", script_dont_catch_errors):
        with mock.patch.object(submission_module, "resolve_server", return_value=SOME_SERVER):
            with mock.patch.object(submission_module, "get_keydict_for_server", return_value=SOME_KEYDICT):
                some_response_json = {'some': 'json'}
                with mock.patch("requests.get", return_value=FakeResponse(200, json=some_response_json)):
                    with mock.patch.object(submission_module, "do_any_uploads") as mock_do_any_uploads:
                        resume_uploads(SOME_UUID, server=SOME_SERVER, env=None, bundle_filename=SOME_BUNDLE_FILENAME,
                                       keydict=SOME_KEYDICT)
                        mock_do_any_uploads.assert_called_with(
                            some_response_json,
                            keydict=SOME_KEYDICT,
                            ingestion_filename=SOME_BUNDLE_FILENAME,
                            upload_folder=None,
                            no_query=False,
                            subfolders=False,
                        )

    with mock.patch.object(utils_module, "script_catch_errors", script_dont_catch_errors):
        with mock.patch.object(submission_module, "resolve_server", return_value=SOME_SERVER):
            with mock.patch.object(submission_module, "get_keydict_for_server", return_value=SOME_KEYDICT):
                with mock.patch("requests.get", return_value=FakeResponse(401, json=SOME_BAD_RESULT)):
                    with mock.patch.object(submission_module, "do_any_uploads") as mock_do_any_uploads:
                        with pytest.raises(Exception):
                            resume_uploads(SOME_UUID, server=SOME_SERVER, env=None,
                                           bundle_filename=SOME_BUNDLE_FILENAME, keydict=SOME_KEYDICT)
                        assert mock_do_any_uploads.call_count == 0


class MockTime:
    def __init__(self, **kwargs):
        self._time = ControlledTime(**kwargs)

    def time(self):
        return (self._time.now() - self._time.INITIAL_TIME).total_seconds()


def test_execute_prearranged_upload():

    with mock.patch.object(os, "environ", SOME_ENVIRON.copy()):
        with shown_output() as shown:
            with pytest.raises(ValueError):
                bad_credentials = SOME_UPLOAD_CREDENTIALS.copy()
                bad_credentials.pop('SessionToken')
                # This will abort quite early because it can't construct a proper set of credentials as env vars.
                # Nothing has to be mocked because it won't get that far.
                execute_prearranged_upload('this-file-name-is-not-used', bad_credentials)
            assert shown.lines == []

    with mock.patch.object(os, "environ", SOME_ENVIRON.copy()):
        with shown_output() as shown:
            with mock.patch("time.time", MockTime().time):
                with mock.patch("subprocess.call", return_value=0) as mock_aws_call:
                    execute_prearranged_upload(path=SOME_FILENAME, upload_credentials=SOME_UPLOAD_CREDENTIALS)
                    mock_aws_call.assert_called_with(
                        ['aws', 's3', 'cp', '--only-show-errors', SOME_FILENAME, SOME_UPLOAD_URL],
                        env=SOME_ENVIRON_WITH_CREDS
                    )
                    assert shown.lines == [
                        "Going to upload some-filename to some-url.",
                        "Uploaded in 1.00 seconds"  # 1 tick (at rate of 1 second per tick in our controlled time)
                    ]

    with mock.patch.object(os, "environ", SOME_ENVIRON.copy()):
        with shown_output() as shown:
            with mock.patch("time.time", MockTime().time):
                with mock.patch("subprocess.call", return_value=0) as mock_aws_call:
                    execute_prearranged_upload(path=SOME_FILENAME, upload_credentials=SOME_EXTENDED_UPLOAD_CREDENTIALS)
                    mock_aws_call.assert_called_with(
                        ['aws', 's3', 'cp',
                         '--sse', 'aws:kms', '--sse-kms-key-id', SOME_S3_ENCRYPT_KEY_ID,
                         '--only-show-errors', SOME_FILENAME, SOME_UPLOAD_URL],
                        env=SOME_ENVIRON_WITH_CREDS
                    )
                    assert shown.lines == [
                        "Going to upload some-filename to some-url.",
                        "Uploaded in 1.00 seconds"  # 1 tick (at rate of 1 second per tick in our controlled time)
                    ]

    with mock.patch.object(os, "environ", SOME_ENVIRON.copy()):
        with shown_output() as shown:
            with mock.patch("time.time", MockTime().time):
                with mock.patch("subprocess.call", return_value=17) as mock_aws_call:
                    with raises_regexp(RuntimeError, "Upload failed with exit code 17"):
                        execute_prearranged_upload(path=SOME_FILENAME, upload_credentials=SOME_UPLOAD_CREDENTIALS)
                    mock_aws_call.assert_called_with(
                        ['aws', 's3', 'cp', '--only-show-errors', SOME_FILENAME, SOME_UPLOAD_URL],
                        env=SOME_ENVIRON_WITH_CREDS
                    )
                    assert shown.lines == [
                        "Going to upload some-filename to some-url.",
                    ]


@pytest.mark.parametrize('debug_protocol', [False, True])
def test_get_s3_encrypt_key_id(debug_protocol):

    with mock.patch.object(submission_module, 'get_s3_encrypt_key_id_from_health_page') as mock_health_page_getter:
        mock_health_page_getter.return_value = 'gotten-from-health-page'

        with printed_output() as printed:
            with mock.patch.object(submission_module, "DEBUG_PROTOCOL", debug_protocol):
                upload_creds = {'s3_encrypt_key_id': 'gotten-from-upload-creds', 'other-stuff': 'yes'}
                assert (get_s3_encrypt_key_id(upload_credentials=upload_creds, auth='not-used-by-mock')
                        == 'gotten-from-upload-creds')
                assert mock_health_page_getter.call_count == 0
                assert printed.lines == (['Extracted s3_encrypt_key_id from upload_credentials:'
                                          ' gotten-from-upload-creds']
                                         if debug_protocol
                                         else [])

                printed.lines = []
                upload_creds = {'s3_encrypt_key_id': None, 'other-stuff': 'yes'}
                assert (get_s3_encrypt_key_id(upload_credentials=upload_creds, auth='not-used-by-mock')
                        is None)
                assert mock_health_page_getter.call_count == 0
                assert printed.lines == (['Extracted s3_encrypt_key_id from upload_credentials: None']
                                         if debug_protocol
                                         else [])

                printed.lines = []
                upload_creds = {'other-stuff': 'yes'}
                assert (get_s3_encrypt_key_id(upload_credentials=upload_creds, auth='not-used-by-mock')
                        == 'gotten-from-health-page')
                assert mock_health_page_getter.call_count == 1
                assert printed.lines == (["No s3_encrypt_key_id entry found in upload_credentials.",
                                          "Fetching s3_encrypt_key_id from health page.",
                                          " =id=> 'gotten-from-health-page'"]
                                         if debug_protocol
                                         else [])

                mock_health_page_getter.return_value = None

                printed.lines = []
                upload_creds = {'other-stuff': 'yes'}
                assert get_s3_encrypt_key_id(upload_credentials=upload_creds, auth='not-used-by-mock') is None
                assert mock_health_page_getter.call_count == 2
                assert printed.lines == (["No s3_encrypt_key_id entry found in upload_credentials.",
                                          "Fetching s3_encrypt_key_id from health page.",
                                          " =id=> None"]
                                         if debug_protocol
                                         else [])


@pytest.mark.parametrize("mocked_s3_encrypt_key_id", [None, "", TEST_ENCRYPT_KEY])
def test_get_s3_encrypt_key_id_from_health_page(mocked_s3_encrypt_key_id):
    with mock.patch.object(submission_module, "get_health_page") as mock_get_health_page:
        mock_get_health_page.return_value = {HealthPageKey.S3_ENCRYPT_KEY_ID: mocked_s3_encrypt_key_id}
        assert get_s3_encrypt_key_id_from_health_page(auth='not-used-by-mock') == mocked_s3_encrypt_key_id


def test_upload_file_to_uuid():

    with mock.patch("dcicutils.ff_utils.patch_metadata", return_value=SOME_UPLOAD_CREDENTIALS_RESULT):
        with mock.patch.object(submission_module, "execute_prearranged_upload") as mocked_upload:
            upload_file_to_uuid(filename=SOME_FILENAME, uuid=SOME_UUID, auth=SOME_AUTH)
            mocked_upload.assert_called_with(SOME_FILENAME, auth=SOME_AUTH,
                                             upload_credentials=SOME_UPLOAD_CREDENTIALS)

    with mock.patch("dcicutils.ff_utils.patch_metadata", return_value=SOME_BAD_RESULT):
        with mock.patch.object(submission_module, "execute_prearranged_upload") as mocked_upload:
            try:
                upload_file_to_uuid(filename=SOME_FILENAME, uuid=SOME_UUID, auth=SOME_AUTH)
            except Exception as e:
                assert str(e).startswith("Unable to obtain upload credentials")
            else:
                raise Exception("Expected error was not raised.")  # pragma: no cover - we hope this never happens
            assert mocked_upload.call_count == 0


def make_alternator(*values):

    class Alternatives:

        def __init__(self, values):
            self.values = values
            self.pos = 0

        def next_value(self, *args, **kwargs):
            ignored(args, kwargs)
            result = self.values[self.pos]
            self.pos = (self.pos + 1) % len(self.values)
            return result

    alternatives = Alternatives(values)

    return alternatives.next_value


def test_do_uploads(tmp_path):

    @contextlib.contextmanager
    def mock_uploads():

        uploaded = {}

        def mocked_upload_file(filename, uuid, auth):
            if auth != SOME_AUTH:
                raise Exception("Bad auth")
            uploaded[uuid] = filename

        with mock.patch.object(submission_module, "upload_file_to_uuid", mocked_upload_file):
            yield uploaded  # This starts out empty when yielded, but as uploads occur will get populated.

    with mock.patch.object(submission_module, "yes_or_no", return_value=True):

        with mock_uploads() as mock_uploaded:
            do_uploads(upload_spec_list=[], auth=SOME_AUTH)
            assert mock_uploaded == {}

        some_uploads_to_do = [
            {'uuid': '1234', 'filename': 'foo.fastq.gz'},
            {'uuid': '2345', 'filename': 'bar.fastq.gz'},
            {'uuid': '3456', 'filename': 'baz.fastq.gz'}
        ]

        with mock_uploads() as mock_uploaded:
            with shown_output() as shown:
                do_uploads(upload_spec_list=some_uploads_to_do, auth=SOME_BAD_AUTH)
                assert mock_uploaded == {}  # Nothing uploaded because of bad auth
                assert shown.lines == [
                    'Uploading ./foo.fastq.gz to item 1234 ...',
                    'Exception: Bad auth',
                    'Uploading ./bar.fastq.gz to item 2345 ...',
                    'Exception: Bad auth',
                    'Uploading ./baz.fastq.gz to item 3456 ...',
                    'Exception: Bad auth'
                ]

        with mock_uploads() as mock_uploaded:
            with shown_output() as shown:
                do_uploads(upload_spec_list=some_uploads_to_do, auth=SOME_AUTH)
                assert mock_uploaded == {
                    '1234': './foo.fastq.gz',
                    '2345': './bar.fastq.gz',
                    '3456': './baz.fastq.gz'
                }
                assert shown.lines == [
                    'Uploading ./foo.fastq.gz to item 1234 ...',
                    'Upload of ./foo.fastq.gz to item 1234 was successful.',
                    'Uploading ./bar.fastq.gz to item 2345 ...',
                    'Upload of ./bar.fastq.gz to item 2345 was successful.',
                    'Uploading ./baz.fastq.gz to item 3456 ...',
                    'Upload of ./baz.fastq.gz to item 3456 was successful.',
                ]

    with mock_uploads() as mock_uploaded:
        with shown_output() as shown:
            do_uploads(upload_spec_list=some_uploads_to_do, auth=SOME_AUTH, no_query=True)
            assert mock_uploaded == {
                '1234': './foo.fastq.gz',
                '2345': './bar.fastq.gz',
                '3456': './baz.fastq.gz'
            }
            assert shown.lines == [
                'Uploading ./foo.fastq.gz to item 1234 ...',
                'Upload of ./foo.fastq.gz to item 1234 was successful.',
                'Uploading ./bar.fastq.gz to item 2345 ...',
                'Upload of ./bar.fastq.gz to item 2345 was successful.',
                'Uploading ./baz.fastq.gz to item 3456 ...',
                'Upload of ./baz.fastq.gz to item 3456 was successful.',
            ]

    with local_attrs(submission_module, CGAP_SELECTIVE_UPLOADS=True):
        with mock.patch.object(submission_module, "yes_or_no", make_alternator(True, False)):
            with mock_uploads() as mock_uploaded:
                with shown_output() as shown:
                    do_uploads(
                        upload_spec_list=[
                            {'uuid': '1234', 'filename': 'foo.fastq.gz'},
                            {'uuid': '2345', 'filename': 'bar.fastq.gz'},
                            {'uuid': '3456', 'filename': 'baz.fastq.gz'}
                        ],
                        auth=SOME_AUTH,
                        folder='/x/yy/zzz/'
                    )
                    assert mock_uploaded == {
                        '1234': '/x/yy/zzz/foo.fastq.gz',
                        # The mock yes_or_no will have omitted this element.
                        # '2345': './bar.fastq.gz',
                        '3456': '/x/yy/zzz/baz.fastq.gz'
                    }
                    assert shown.lines == [
                        'Uploading /x/yy/zzz/foo.fastq.gz to item 1234 ...',
                        'Upload of /x/yy/zzz/foo.fastq.gz to item 1234 was successful.',
                        # The query about uploading bar.fastq has been mocked out here
                        # in favor of an unconditional False result, so the question does no I/O.
                        # The only output is the result of simulating a 'no' answer.
                        'OK, not uploading it.',
                        'Uploading /x/yy/zzz/baz.fastq.gz to item 3456 ...',
                        'Upload of /x/yy/zzz/baz.fastq.gz to item 3456 was successful.',
                    ]

    folder = tmp_path / "to_upload"
    folder.mkdir()
    subfolder = folder / "files"
    subfolder.mkdir()
    file_path = subfolder / "foo.fastq.gz"
    file_path.write_text("")
    file_path = file_path.as_posix()
    upload_spec_list = [{'uuid': '1234', 'filename': 'foo.fastq.gz'}]
    filename = upload_spec_list[0]["filename"]
    uuid = upload_spec_list[0]["uuid"]

    with mock.patch.object(submission_module, "upload_file_to_uuid") as mock_upload:
        # File in subfolder and found.
        do_uploads(
            upload_spec_list,
            auth=SOME_AUTH,
            folder=subfolder,
            no_query=True,
        )
        mock_upload.assert_called_with(
            filename=file_path,
            uuid=uuid,
            auth=SOME_AUTH,
        )

    with mock.patch.object(submission_module, "upload_file_to_uuid") as mock_upload:
        # File not found, so pass join of folder and file.
        do_uploads(
            upload_spec_list,
            auth=SOME_AUTH,
            folder=folder,
            no_query=True,
        )
        mock_upload.assert_called_with(
            filename=(folder.as_posix() + "/" + filename),
            uuid=uuid,
            auth=SOME_AUTH,
        )

    with mock.patch.object(submission_module, "upload_file_to_uuid") as mock_upload:
        # File found within subfolder and upload called.
        do_uploads(
            upload_spec_list,
            auth=SOME_AUTH,
            folder=folder,
            no_query=True,
            subfolders=True,
        )
        mock_upload.assert_called_with(
            filename=file_path,
            uuid=uuid,
            auth=SOME_AUTH,
        )

    with mock.patch.object(submission_module, "upload_file_to_uuid") as mock_upload:
        # Multiple matching files found; show lines and don't call for upload.
        with shown_output() as shown:
            another_file_path = folder / "foo.fastq.gz"
            another_file_path.write_text("")
            another_file_path = another_file_path.as_posix()
            folder_str = folder.as_posix()
            do_uploads(
                upload_spec_list,
                auth=SOME_AUTH,
                folder=folder,
                no_query=True,
                subfolders=True,
            )
            mock_upload.assert_not_called()
            assert shown.lines == [
                "No upload attempted for file %s because multiple copies were found"
                " in folder %s: %s."
                % (filename, folder_str + "/**", ", ".join([another_file_path, file_path]))
            ]


def test_upload_item_data():

    with mock.patch.object(submission_module, "resolve_server", return_value=SOME_SERVER) as mock_resolve:
        with mock.patch.object(submission_module, "get_keydict_for_server", return_value=SOME_KEYDICT) as mock_get:
            with mock.patch.object(submission_module, "yes_or_no", return_value=True):
                with mock.patch.object(submission_module, "upload_file_to_uuid") as mock_upload:

                    upload_item_data(item_filename=SOME_FILENAME, uuid=SOME_UUID, server=SOME_SERVER, env=SOME_ENV)

                    mock_resolve.assert_called_with(env=SOME_ENV, server=SOME_SERVER)
                    mock_get.assert_called_with(SOME_SERVER)
                    mock_upload.assert_called_with(filename=SOME_FILENAME, uuid=SOME_UUID, auth=SOME_KEYDICT)

    with mock.patch.object(submission_module, "resolve_server", return_value=SOME_SERVER) as mock_resolve:
        with mock.patch.object(submission_module, "get_keydict_for_server", return_value=SOME_KEYDICT) as mock_get:
            with mock.patch.object(submission_module, "yes_or_no", return_value=False):
                with mock.patch.object(submission_module, "upload_file_to_uuid") as mock_upload:

                    with shown_output() as shown:

                        try:
                            upload_item_data(item_filename=SOME_FILENAME, uuid=SOME_UUID, server=SOME_SERVER,
                                             env=SOME_ENV)
                        except SystemExit as e:
                            assert e.code == 1
                        else:
                            raise AssertionError("Expected SystemExit not raised.")  # pragma: no cover

                        assert shown.lines == ['Aborting submission.']

                    mock_resolve.assert_called_with(env=SOME_ENV, server=SOME_SERVER)
                    mock_get.assert_called_with(SOME_SERVER)
                    assert mock_upload.call_count == 0

    with mock.patch.object(submission_module, "resolve_server", return_value=SOME_SERVER) as mock_resolve:
        with mock.patch.object(submission_module, "get_keydict_for_server", return_value=SOME_KEYDICT) as mock_get:
            with mock.patch.object(submission_module, "upload_file_to_uuid") as mock_upload:

                upload_item_data(item_filename=SOME_FILENAME, uuid=SOME_UUID,
                                 server=SOME_SERVER, env=SOME_ENV, no_query=True)

                mock_resolve.assert_called_with(env=SOME_ENV, server=SOME_SERVER)
                mock_get.assert_called_with(SOME_SERVER)
                mock_upload.assert_called_with(filename=SOME_FILENAME, uuid=SOME_UUID,
                                               auth=SOME_KEYDICT)


def test_submit_any_ingestion_old_protocol():

    with shown_output() as shown:
        with mock.patch.object(utils_module, "script_catch_errors", script_dont_catch_errors):
            with mock.patch.object(submission_module, "resolve_server", return_value=SOME_SERVER):
                with mock.patch.object(submission_module, "yes_or_no", return_value=False):
                    try:
                        submit_any_ingestion(SOME_BUNDLE_FILENAME,
                                             ingestion_type='metadata_bundle',
                                             institution=SOME_INSTITUTION,
                                             project=SOME_PROJECT,
                                             server=SOME_SERVER,
                                             env=None,
                                             validate_only=False,
                                             no_query=False,
                                             subfolders=False,
                                             )
                    except SystemExit as e:
                        assert e.code == 1
                    else:
                        raise AssertionError("Expected SystemExit did not happen.")  # pragma: no cover

                    assert shown.lines == ["Aborting submission."]

    def mocked_post(url, auth, data, headers, files):
        # We only expect requests.post to be called on one particular URL, so this definition is very specialized
        # mostly just to check that we're being called on what we think so we can return something highly specific
        # with some degree of confidence. -kmp 6-Sep-2020
        assert url.endswith('/submit_for_ingestion')
        assert auth == SOME_AUTH
        ignored(data)
        assert isinstance(files, dict) and 'datafile' in files and isinstance(files['datafile'], io.BytesIO)
        assert headers == {'Content-type': 'application/json'}
        return FakeResponse(201, json={'submission_id': SOME_UUID})

    partial_res = {
        'submission_id': SOME_UUID,
        "processing_status": {
            "state": "processing",
            "outcome": "unknown",
            "progress": "not done yet",
        }
    }

    final_res = {
        'submission_id': SOME_UUID,
        "additional_data": {
            "validation_output": [],
            "post_output": [],
            "upload_info": SOME_UPLOAD_INFO,
        },
        "processing_status": {
            "state": "done",
            "outcome": "success",
            "progress": "irrelevant"
        }
    }

    error_res = {
        'submission_id': SOME_UUID,
        'errors': [
            "ouch"
        ],
        "additional_data": {
            "validation_output": [],
            "post_output": [],
            "upload_info": SOME_UPLOAD_INFO,
        },
        "processing_status": {
            "state": "done",
            "outcome": "error",
            "progress": "irrelevant"
        }
    }

    def make_mocked_get(success=True, done_after_n_tries=1):
        if success:
            responses = (partial_res,) * (done_after_n_tries - 1) + (final_res,)
        else:
            responses = (partial_res,) * (done_after_n_tries - 1) + (error_res,)
        response_maker = make_alternator(*responses)

        def mocked_get(url, auth):
            print("in mocked_get, url=", url, "auth=", auth)
            assert auth == SOME_AUTH
            if url.endswith("/me?format=json"):
                return FakeResponse(200, json=make_user_record(
                    project=SOME_PROJECT,
                    user_institution=[
                        {'@id': SOME_INSTITUTION}
                    ]
                ))
            else:
                assert url.endswith('/ingestion-submissions/' + SOME_UUID + "?format=json")
                return FakeResponse(200, json=response_maker())
        return mocked_get

    mfs = MockFileSystem()

    dt = ControlledTime()

    # TODO: Will says he wants explanatory doc here and elsewhere with a big cascade like this.
    with mock.patch("os.path.exists", mfs.exists):
        with mock.patch("io.open", mfs.open):
            with mock.patch.object(utils_module, "script_catch_errors", script_dont_catch_errors):
                with mock.patch.object(submission_module, "resolve_server", return_value=SOME_SERVER):
                    with mock.patch.object(submission_module, "yes_or_no", return_value=True):
                        with mock.patch.object(submission_module, "get_keydict_for_server",
                                               return_value=SOME_KEYDICT):
                            with mock.patch.object(submission_module, "resolve_server", return_value=SOME_SERVER):
                                with mock.patch.object(submission_module, "yes_or_no", return_value=True):
                                    with mock.patch.object(submission_module, "get_keydict_for_server",
                                                           return_value=SOME_KEYDICT):
                                        with mock.patch("requests.post", mocked_post):
                                            with mock.patch("requests.get", make_mocked_get(done_after_n_tries=3)):
                                                try:
                                                    submit_any_ingestion(SOME_BUNDLE_FILENAME,
                                                                         ingestion_type='metadata_bundle',
                                                                         institution=SOME_INSTITUTION,
                                                                         project=SOME_PROJECT,
                                                                         server=SOME_SERVER,
                                                                         env=None,
                                                                         validate_only=False,
                                                                         no_query=False,
                                                                         subfolders=False,
                                                                         )
                                                except ValueError as e:
                                                    # submit_any_ingestion will raise ValueError if its
                                                    # bundle_filename argument is not the name of a
                                                    # metadata bundle file. We did nothing in this mock to
                                                    # create the file SOME_BUNDLE_FILENAME, so we expect something
                                                    # like: "The file '/some-folder/foo.xls' does not exist."
                                                    assert "does not exist" in str(e)
                                                else:  # pragma: no cover
                                                    raise AssertionError("Expected ValueError did not happen.")

    # This tests the normal case with validate_only=False and a successful result.

    with shown_output() as shown:
        with mock.patch("os.path.exists", mfs.exists):
            with mock.patch("io.open", mfs.open):
                with io.open(SOME_BUNDLE_FILENAME, 'w') as fp:
                    print("Data would go here.", file=fp)
                with mock.patch.object(utils_module, "script_catch_errors", script_dont_catch_errors):
                    with mock.patch.object(submission_module, "resolve_server", return_value=SOME_SERVER):
                        with mock.patch.object(submission_module, "yes_or_no", return_value=True):
                            with mock.patch.object(submission_module, "get_keydict_for_server",
                                                   return_value=SOME_KEYDICT):
                                with mock.patch("requests.post", mocked_post):
                                    with mock.patch("requests.get", make_mocked_get(done_after_n_tries=3)):
                                        with mock.patch("datetime.datetime", dt):
                                            with mock.patch("time.sleep", dt.sleep):
                                                with mock.patch.object(submission_module, "show_section"):
                                                    with mock.patch.object(submission_module,
                                                                           "do_any_uploads") as mock_do_any_uploads:
                                                        try:
                                                            submit_any_ingestion(SOME_BUNDLE_FILENAME,
                                                                                 ingestion_type='metadata_bundle',
                                                                                 institution=SOME_INSTITUTION,
                                                                                 project=SOME_PROJECT,
                                                                                 server=SOME_SERVER,
                                                                                 env=None,
                                                                                 validate_only=False,
                                                                                 no_query=False,
                                                                                 subfolders=False,
                                                                                 )
                                                        except SystemExit as e:  # pragma: no cover
                                                            # This is just in case. In fact it's more likely
                                                            # that a normal 'return' not 'exit' was done.
                                                            assert e.code == 0

                                                        assert mock_do_any_uploads.call_count == 1
                                                        mock_do_any_uploads.assert_called_with(
                                                            final_res,
                                                            ingestion_filename=SOME_BUNDLE_FILENAME,
                                                            keydict=SOME_KEYDICT,
                                                            upload_folder=None,
                                                            no_query=False,
                                                            subfolders=False,
                                                        )
        assert shown.lines == [
            'The server http://localhost:7777 recognizes you as J Doe <jdoe@cgap.hms.harvard.edu>.',
            # We're ticking the clock once for each check of the virtual clock at 1 second per tick.
            # 1 second after we started our virtual clock...
            '12:00:01 Bundle uploaded, assigned uuid 123-4444-5678 for tracking. Awaiting processing...',
            # After 15 seconds sleep plus 1 second to recheck the time...
            '12:00:17 Progress is not done yet. Continuing to wait...',
            # After 15 seconds sleep plus 1 second to recheck the time...
            '12:00:33 Progress is not done yet. Continuing to wait...',
            # After 15 seconds sleep plus 1 second to recheck the time...
            '12:00:49 Final status: success',
            # Output from uploads is not present because we mocked that out.
            # See test of the call to the uploader higher up.
        ]

    dt.reset_datetime()

    # This tests the normal case with validate_only=False and a successful result.

    def make_mocked_yes_or_no(expected_message):
        def _yes_or_no(prompt):
            assert prompt == expected_message
            return True
        return _yes_or_no

    with shown_output() as shown:
        with mock.patch("os.path.exists", mfs.exists):
            with mock.patch("io.open", mfs.open):
                with io.open(SOME_BUNDLE_FILENAME, 'w') as fp:
                    print("Data would go here.", file=fp)
                with mock.patch.object(utils_module, "script_catch_errors", script_dont_catch_errors):
                    with mock.patch.object(submission_module, "resolve_server", return_value=SOME_SERVER):
                        with mock.patch.object(submission_module, "yes_or_no",
                                               side_effect=make_mocked_yes_or_no(f"Submit {SOME_BUNDLE_FILENAME}"
                                                                                 f" ({ANOTHER_INGESTION_TYPE})"
                                                                                 f" to {SOME_SERVER}?")):
                            with mock.patch.object(submission_module, "get_keydict_for_server",
                                                   return_value=SOME_KEYDICT):
                                with mock.patch("requests.post", mocked_post):
                                    with mock.patch("requests.get", make_mocked_get(done_after_n_tries=3)):
                                        with mock.patch("datetime.datetime", dt):
                                            with mock.patch("time.sleep", dt.sleep):
                                                with mock.patch.object(submission_module, "show_section"):
                                                    with mock.patch.object(submission_module,
                                                                           "do_any_uploads") as mock_do_any_uploads:
                                                        try:
                                                            submit_any_ingestion(SOME_BUNDLE_FILENAME,
                                                                                 ingestion_type=ANOTHER_INGESTION_TYPE,
                                                                                 institution=SOME_INSTITUTION,
                                                                                 project=SOME_PROJECT,
                                                                                 server=SOME_SERVER,
                                                                                 env=None,
                                                                                 validate_only=False,
                                                                                 no_query=False,
                                                                                 subfolders=False,
                                                                                 )
                                                        except SystemExit as e:  # pragma: no cover
                                                            # This is just in case. In fact it's more likely
                                                            # that a normal 'return' not 'exit' was done.
                                                            assert e.code == 0

                                                        assert mock_do_any_uploads.call_count == 1
                                                        mock_do_any_uploads.assert_called_with(
                                                            final_res,
                                                            ingestion_filename=SOME_BUNDLE_FILENAME,
                                                            keydict=SOME_KEYDICT,
                                                            upload_folder=None,
                                                            no_query=False,
                                                            subfolders=False,
                                                        )
        assert shown.lines == [
            'The server http://localhost:7777 recognizes you as J Doe <jdoe@cgap.hms.harvard.edu>.',
            # We're ticking the clock once for each check of the virtual clock at 1 second per tick.
            # 1 second after we started our virtual clock...
            '12:00:01 Bundle uploaded, assigned uuid 123-4444-5678 for tracking. Awaiting processing...',
            # After 15 seconds sleep plus 1 second to recheck the time...
            '12:00:17 Progress is not done yet. Continuing to wait...',
            # After 15 seconds sleep plus 1 second to recheck the time...
            '12:00:33 Progress is not done yet. Continuing to wait...',
            # After 15 seconds sleep plus 1 second to recheck the time...
            '12:00:49 Final status: success',
            # Output from uploads is not present because we mocked that out.
            # See test of the call to the uploader higher up.
        ]

    dt.reset_datetime()

    # Test for suppression of user input when submission with no_query=True.

    with shown_output() as shown:
        with mock.patch("os.path.exists", mfs.exists):
            with mock.patch("io.open", mfs.open):
                with io.open(SOME_BUNDLE_FILENAME, 'w') as fp:
                    print("Data would go here.", file=fp)
                with mock.patch.object(utils_module, "script_catch_errors", script_dont_catch_errors):
                    with mock.patch.object(submission_module, "resolve_server", return_value=SOME_SERVER):
                        with mock.patch.object(submission_module, "get_keydict_for_server",
                                               return_value=SOME_KEYDICT):
                            with mock.patch("requests.post", mocked_post):
                                with mock.patch("requests.get", make_mocked_get(done_after_n_tries=3)):
                                    with mock.patch("datetime.datetime", dt):
                                        with mock.patch("time.sleep", dt.sleep):
                                            with mock.patch.object(submission_module, "show_section"):
                                                with mock.patch.object(submission_module,
                                                                       "do_any_uploads") as mock_do_any_uploads:
                                                    try:
                                                        submit_any_ingestion(SOME_BUNDLE_FILENAME,
                                                                             ingestion_type='metadata_bundle',
                                                                             institution=SOME_INSTITUTION,
                                                                             project=SOME_PROJECT,
                                                                             server=SOME_SERVER,
                                                                             env=None,
                                                                             validate_only=False,
                                                                             no_query=True,
                                                                             subfolders=False,
                                                                             )
                                                    except SystemExit as e:  # pragma: no cover
                                                        # This is just in case. In fact it's more likely
                                                        # that a normal 'return' not 'exit' was done.
                                                        assert e.code == 0

                                                    assert mock_do_any_uploads.call_count == 1
                                                    mock_do_any_uploads.assert_called_with(
                                                        final_res,
                                                        ingestion_filename=SOME_BUNDLE_FILENAME,
                                                        keydict=SOME_KEYDICT,
                                                        upload_folder=None,
                                                        no_query=True,
                                                        subfolders=False,
                                                    )
        assert shown.lines == [
            'The server http://localhost:7777 recognizes you as J Doe <jdoe@cgap.hms.harvard.edu>.',
            # We're ticking the clock once for each check of the virtual clock at 1 second per tick.
            # 1 second after we started our virtual clock...
            '12:00:01 Bundle uploaded, assigned uuid 123-4444-5678 for tracking. Awaiting processing...',
            # After 15 seconds sleep plus 1 second to recheck the time...
            '12:00:17 Progress is not done yet. Continuing to wait...',
            # After 15 seconds sleep plus 1 second to recheck the time...
            '12:00:33 Progress is not done yet. Continuing to wait...',
            # After 15 seconds sleep plus 1 second to recheck the time...
            '12:00:49 Final status: success',
            # Output from uploads is not present because we mocked that out.
            # See test of the call to the uploader higher up.
        ]

    dt.reset_datetime()

    # This tests the normal case with validate_only=False and a post error due to multipart/form-data unsupported,
    # a symptom of the metadata bundle submission protocol being unsupported.

    def unsupported_media_type(*args, **kwargs):
        ignored(args, kwargs)
        return FakeResponse(415, json={
            "status": "error",
            "title": "Unsupported Media Type",
            "detail": "Request content type multipart/form-data is not 'application/json'"
        })

    with shown_output() as shown:
        with mock.patch("os.path.exists", mfs.exists):
            with mock.patch("io.open", mfs.open):
                with io.open(SOME_BUNDLE_FILENAME, 'w') as fp:
                    print("Data would go here.", file=fp)
                with mock.patch.object(utils_module, "script_catch_errors", script_dont_catch_errors):
                    with mock.patch.object(submission_module, "resolve_server", return_value=SOME_SERVER):
                        with mock.patch.object(submission_module, "yes_or_no", return_value=True):
                            with mock.patch.object(submission_module, "get_keydict_for_server",
                                                   return_value=SOME_KEYDICT):
                                with mock.patch("requests.post", unsupported_media_type):
                                    with mock.patch("requests.get", make_mocked_get(done_after_n_tries=3,
                                                                                    success=False)):
                                        with mock.patch("datetime.datetime", dt):
                                            with mock.patch("time.sleep", dt.sleep):
                                                with mock.patch.object(submission_module, "show_section"):
                                                    with mock.patch.object(submission_module,
                                                                           "do_any_uploads") as mock_do_any_uploads:
                                                        try:
                                                            submit_any_ingestion(SOME_BUNDLE_FILENAME,
                                                                                 ingestion_type='metadata_bundle',
                                                                                 institution=SOME_INSTITUTION,
                                                                                 project=SOME_PROJECT,
                                                                                 server=SOME_SERVER,
                                                                                 env=None,
                                                                                 validate_only=False,
                                                                                 no_query=False,
                                                                                 subfolders=False,
                                                                                 )
                                                        except Exception as e:
                                                            assert "raised for status" in str(e)
                                                        else:  # pragma: no cover
                                                            raise AssertionError("Expected error did not occur.")

                                                        assert mock_do_any_uploads.call_count == 0
        assert shown.lines == [
            "The server http://localhost:7777 recognizes you as J Doe <jdoe@cgap.hms.harvard.edu>.",
            "Unsupported Media Type: Request content type multipart/form-data is not 'application/json'",
            "NOTE: This error is known to occur if the server does not support metadata bundle submission."
        ]

    dt.reset_datetime()

    # This tests the normal case with validate_only=False and a post error for some unknown reason.

    def mysterious_error(*args, **kwargs):
        ignored(args, kwargs)
        return FakeResponse(400, json={
            "status": "error",
            "title": "Mysterious Error",
            "detail": "If I told you, there'd be no mystery."
        })

    with shown_output() as shown:
        with mock.patch("os.path.exists", mfs.exists):
            with mock.patch("io.open", mfs.open):
                with io.open(SOME_BUNDLE_FILENAME, 'w') as fp:
                    print("Data would go here.", file=fp)
                with mock.patch.object(utils_module, "script_catch_errors", script_dont_catch_errors):
                    with mock.patch.object(submission_module, "resolve_server", return_value=SOME_SERVER):
                        with mock.patch.object(submission_module, "yes_or_no", return_value=True):
                            with mock.patch.object(submission_module, "get_keydict_for_server",
                                                   return_value=SOME_KEYDICT):
                                with mock.patch("requests.post", mysterious_error):
                                    with mock.patch("requests.get", make_mocked_get(done_after_n_tries=3,
                                                                                    success=False)):
                                        with mock.patch("datetime.datetime", dt):
                                            with mock.patch("time.sleep", dt.sleep):
                                                with mock.patch.object(submission_module, "show_section"):
                                                    with mock.patch.object(submission_module,
                                                                           "do_any_uploads") as mock_do_any_uploads:
                                                        try:
                                                            submit_any_ingestion(SOME_BUNDLE_FILENAME,
                                                                                 ingestion_type='metadata_bundle',
                                                                                 institution=SOME_INSTITUTION,
                                                                                 project=SOME_PROJECT,
                                                                                 server=SOME_SERVER,
                                                                                 env=None,
                                                                                 validate_only=False,
                                                                                 no_query=False,
                                                                                 subfolders=False,
                                                                                 )
                                                        except Exception as e:
                                                            assert "raised for status" in str(e)
                                                        else:  # pragma: no cover
                                                            raise AssertionError("Expected error did not occur.")

                                                        assert mock_do_any_uploads.call_count == 0
        assert shown.lines == [
            "The server http://localhost:7777 recognizes you as J Doe <jdoe@cgap.hms.harvard.edu>.",
            "Mysterious Error: If I told you, there'd be no mystery.",
        ]

    dt.reset_datetime()

    # This tests the normal case with validate_only=False and an error result.

    with shown_output() as shown:
        with mock.patch("os.path.exists", mfs.exists):
            with mock.patch("io.open", mfs.open):
                with io.open(SOME_BUNDLE_FILENAME, 'w') as fp:
                    print("Data would go here.", file=fp)
                with mock.patch.object(utils_module, "script_catch_errors", script_dont_catch_errors):
                    with mock.patch.object(submission_module, "resolve_server", return_value=SOME_SERVER):
                        with mock.patch.object(submission_module, "yes_or_no", return_value=True):
                            with mock.patch.object(submission_module, "get_keydict_for_server",
                                                   return_value=SOME_KEYDICT):
                                with mock.patch("requests.post", mocked_post):
                                    with mock.patch("requests.get", make_mocked_get(done_after_n_tries=3,
                                                                                    success=False)):
                                        with mock.patch("datetime.datetime", dt):
                                            with mock.patch("time.sleep", dt.sleep):
                                                with mock.patch.object(submission_module, "show_section"):
                                                    with mock.patch.object(submission_module,
                                                                           "do_any_uploads") as mock_do_any_uploads:
                                                        try:
                                                            submit_any_ingestion(SOME_BUNDLE_FILENAME,
                                                                                 ingestion_type='metadata_bundle',
                                                                                 institution=SOME_INSTITUTION,
                                                                                 project=SOME_PROJECT,
                                                                                 server=SOME_SERVER,
                                                                                 env=None,
                                                                                 validate_only=False,
                                                                                 upload_folder=None,
                                                                                 no_query=False,
                                                                                 subfolders=False,
                                                                                 )
                                                        except SystemExit as e:  # pragma: no cover
                                                            # This is just in case. In fact it's more likely
                                                            # that a normal 'return' not 'exit' was done.
                                                            assert e.code == 0

                                                        assert mock_do_any_uploads.call_count == 0
        assert shown.lines == [
            'The server http://localhost:7777 recognizes you as J Doe <jdoe@cgap.hms.harvard.edu>.',
            # We're ticking the clock once for each check of the virtual clock at 1 second per tick.
            # 1 second after we started our virtual clock...
            '12:00:01 Bundle uploaded, assigned uuid 123-4444-5678 for tracking. Awaiting processing...',
            # After 15 seconds sleep plus 1 second to recheck the time...
            '12:00:17 Progress is not done yet. Continuing to wait...',
            # After 15 seconds sleep plus 1 second to recheck the time...
            '12:00:33 Progress is not done yet. Continuing to wait...',
            # After 15 seconds sleep plus 1 second to recheck the time...
            '12:00:49 Final status: error',
            # Output from uploads is not present because we mocked that out.
            # See test of the call to the uploader higher up.
        ]

    dt.reset_datetime()

    # This tests the normal case with validate_only=True

    with shown_output() as shown:
        with mock.patch("os.path.exists", mfs.exists):
            with mock.patch("io.open", mfs.open):
                with io.open(SOME_BUNDLE_FILENAME, 'w') as fp:
                    print("Data would go here.", file=fp)
                with mock.patch.object(utils_module, "script_catch_errors", script_dont_catch_errors):
                    with mock.patch.object(submission_module, "resolve_server", return_value=SOME_SERVER):
                        with mock.patch.object(submission_module, "yes_or_no", return_value=True):
                            with mock.patch.object(submission_module, "get_keydict_for_server",
                                                   return_value=SOME_KEYDICT):
                                with mock.patch("requests.post", mocked_post):
                                    with mock.patch("requests.get", make_mocked_get(done_after_n_tries=3)):
                                        with mock.patch("datetime.datetime", dt):
                                            with mock.patch("time.sleep", dt.sleep):
                                                with mock.patch.object(submission_module, "show_section"):
                                                    with mock.patch.object(submission_module,
                                                                           "do_any_uploads") as mock_do_any_uploads:
                                                        try:
                                                            submit_any_ingestion(SOME_BUNDLE_FILENAME,
                                                                                 ingestion_type='metadata_bundle',
                                                                                 institution=SOME_INSTITUTION,
                                                                                 project=SOME_PROJECT,
                                                                                 server=SOME_SERVER,
                                                                                 env=None,
                                                                                 validate_only=True,
                                                                                 upload_folder=None,
                                                                                 no_query=False,
                                                                                 subfolders=False,
                                                                                 )
                                                        except SystemExit as e:  # pragma: no cover
                                                            assert e.code == 0
                                                        # It's also OK if it doesn't do an exit(0)

                                                        # For validation only, we won't have tried uploads.
                                                        assert mock_do_any_uploads.call_count == 0
        assert shown.lines == [
            'The server http://localhost:7777 recognizes you as J Doe <jdoe@cgap.hms.harvard.edu>.',
            # We're ticking the clock once for each check of the virtual clock at 1 second per tick.
            # 1 second after we started our virtual clock...
            '12:00:01 Bundle uploaded, assigned uuid 123-4444-5678 for tracking. Awaiting processing...',
            # After 15 seconds sleep plus 1 second to recheck the time...
            '12:00:17 Progress is not done yet. Continuing to wait...',
            # After 15 seconds sleep plus 1 second to recheck the time...
            '12:00:33 Progress is not done yet. Continuing to wait...',
            # After 15 seconds sleep plus 1 second to recheck the time...
            '12:00:49 Final status: success',
            # Output from uploads is not present because we mocked that out.
            # See test of the call to the uploader higher up.
        ]

    dt.reset_datetime()

    # This tests what happens if the normal case times out.

    with shown_output() as shown:
        with mock.patch("os.path.exists", mfs.exists):
            with mock.patch("io.open", mfs.open):
                with io.open(SOME_BUNDLE_FILENAME, 'w') as fp:
                    print("Data would go here.", file=fp)
                with mock.patch.object(utils_module, "script_catch_errors", script_dont_catch_errors):
                    with mock.patch.object(submission_module, "resolve_server", return_value=SOME_SERVER):
                        with mock.patch.object(submission_module, "yes_or_no", return_value=True):
                            with mock.patch.object(submission_module, "get_keydict_for_server",
                                                   return_value=SOME_KEYDICT):
                                with mock.patch("requests.post", mocked_post):
                                    with mock.patch("requests.get", make_mocked_get(done_after_n_tries=10)):
                                        with mock.patch("datetime.datetime", dt):
                                            with mock.patch("time.sleep", dt.sleep):
                                                with mock.patch.object(submission_module, "show_section"):
                                                    with mock.patch.object(submission_module,
                                                                           "do_any_uploads") as mock_do_any_uploads:
                                                        try:
                                                            submit_any_ingestion(SOME_BUNDLE_FILENAME,
                                                                                 ingestion_type='metadata_bundle',
                                                                                 institution=SOME_INSTITUTION,
                                                                                 project=SOME_PROJECT,
                                                                                 server=SOME_SERVER,
                                                                                 env=None,
                                                                                 validate_only=False,
                                                                                 upload_folder=None,
                                                                                 no_query=False,
                                                                                 subfolders=False,
                                                                                 )
                                                        except SystemExit as e:
                                                            # We expect to time out for too many waits before success.
                                                            assert e.code == 1

                                                        assert mock_do_any_uploads.call_count == 0
        assert shown.lines == [
            'The server http://localhost:7777 recognizes you as J Doe <jdoe@cgap.hms.harvard.edu>.',
            # We're ticking the clock once for each check of the virtual clock at 1 second per tick.
            # 1 second after we started our virtual clock...
            '12:00:01 Bundle uploaded, assigned uuid 123-4444-5678 for tracking. Awaiting processing...',
            # After 15 seconds sleep plus 1 second to recheck the time...
            '12:00:17 Progress is not done yet. Continuing to wait...',
            # After 15 seconds sleep plus 1 second to recheck the time...
            '12:00:33 Progress is not done yet. Continuing to wait...',
            # After 15 seconds sleep plus 1 second to recheck the time...
            '12:00:49 Progress is not done yet. Continuing to wait...',
            # After 15 seconds sleep plus 1 second to recheck the time...
            '12:01:05 Progress is not done yet. Continuing to wait...',
            # After 15 seconds sleep plus 1 second to recheck the time...
            '12:01:21 Progress is not done yet. Continuing to wait...',
            # After 15 seconds sleep plus 1 second to recheck the time...
            '12:01:37 Progress is not done yet. Continuing to wait...',
            # After 15 seconds sleep plus 1 second to recheck the time...
            '12:01:53 Progress is not done yet. Continuing to wait...',
            # After 15 seconds sleep plus 1 second to recheck the time...
            '12:02:09 Progress is not done yet. Continuing to wait...',
            # After 1 second to recheck the time...
            '12:02:10 Timed out after 8 tries.',
        ]


def test_submit_any_ingestion_new_protocol():

    with shown_output() as shown:
        with mock.patch.object(utils_module, "script_catch_errors", script_dont_catch_errors):
            with mock.patch.object(submission_module, "resolve_server", return_value=SOME_SERVER):
                with mock.patch.object(submission_module, "yes_or_no", return_value=False):
                    try:
                        submit_any_ingestion(SOME_BUNDLE_FILENAME,
                                             ingestion_type='metadata_bundle',
                                             institution=SOME_INSTITUTION,
                                             project=SOME_PROJECT,
                                             server=SOME_SERVER,
                                             env=None,
                                             validate_only=False,
                                             no_query=False,
                                             subfolders=False,)
                    except SystemExit as e:
                        assert e.code == 1
                    else:
                        raise AssertionError("Expected SystemExit did not happen.")  # pragma: no cover

                    assert shown.lines == ["Aborting submission."]

    def mocked_post(url, auth, data=None, json=None, files=None, headers=None):
        ignored(data, json)
        content_type = headers and headers.get('Content-type')
        if content_type:
            assert content_type == 'application/json'
        if url.endswith("/IngestionSubmission"):
            return FakeResponse(201,
                                json={
                                    "status": "success",
                                    "@type": ["result"],
                                    "@graph": [
                                        {
                                            "institution": SOME_INSTITUTION,
                                            "project": SOME_PROJECT,
                                            "ingestion_type": 'metadata_bundle',
                                            "processing_status": {
                                                "state": "created",
                                                "outcome": "unknown",
                                                "progress": "unavailable"
                                            },
                                            "result": {},
                                            "errors": [],
                                            "additional_data": {},
                                            "@id": "/ingestion-submissions/" + SOME_UUID,
                                            "@type": ["IngestionSubmission", "Item"],
                                            "uuid": SOME_UUID,
                                            # ... other properties not needed ...
                                        }
                                    ]
                                })
        elif url.endswith("/submit_for_ingestion"):
            # We only expect requests.post to be called on one particular URL, so this definition is very specialized
            # mostly just to check that we're being called on what we think so we can return something highly specific
            # with some degree of confidence. -kmp 6-Sep-2020
            m = re.match(".*/ingestion-submissions/([a-f0-9-]*)/submit_for_ingestion$", url)
            if m:
                assert m.group(1) == SOME_UUID
                assert auth == SOME_AUTH
                assert isinstance(files, dict) and 'datafile' in files and isinstance(files['datafile'], io.BytesIO)
                return FakeResponse(201, json={'submission_id': SOME_UUID})
            else:
                # Old protocol used
                return FakeResponse(404, json={})

    partial_res = {
        'submission_id': SOME_UUID,
        "processing_status": {
            "state": "processing",
            "outcome": "unknown",
            "progress": "not done yet",
        }
    }

    final_res = {
        'submission_id': SOME_UUID,
        "additional_data": {
            "validation_output": [],
            "post_output": [],
            "upload_info": SOME_UPLOAD_INFO,
        },
        "processing_status": {
            "state": "done",
            "outcome": "success",
            "progress": "irrelevant"
        }
    }

    error_res = {
        'submission_id': SOME_UUID,
        'errors': [
            "ouch"
        ],
        "additional_data": {
            "validation_output": [],
            "post_output": [],
            "upload_info": SOME_UPLOAD_INFO,
        },
        "processing_status": {
            "state": "done",
            "outcome": "error",
            "progress": "irrelevant"
        }
    }

    def make_mocked_get(success=True, done_after_n_tries=1):
        if success:
            responses = (partial_res,) * (done_after_n_tries - 1) + (final_res,)
        else:
            responses = (partial_res,) * (done_after_n_tries - 1) + (error_res,)
        response_maker = make_alternator(*responses)

        def mocked_get(url, auth):
            print("in mocked_get, url=", url, "auth=", auth)
            assert auth == SOME_AUTH
            if url.endswith("/me?format=json"):
                return FakeResponse(200, json=make_user_record(
                    project=SOME_PROJECT,
                    user_institution=[
                        {'@id': SOME_INSTITUTION}
                    ]
                ))
            else:
                assert url.endswith('/ingestion-submissions/' + SOME_UUID + "?format=json")
                return FakeResponse(200, json=response_maker())
        return mocked_get

    mfs = MockFileSystem()

    dt = ControlledTime()

    with mock.patch("os.path.exists", mfs.exists):
        with mock.patch("io.open", mfs.open):
            with mock.patch.object(utils_module, "script_catch_errors", script_dont_catch_errors):
                with mock.patch.object(submission_module, "resolve_server", return_value=SOME_SERVER):
                    with mock.patch.object(submission_module, "yes_or_no", return_value=True):
                        with mock.patch.object(submission_module, "get_keydict_for_server",
                                               return_value=SOME_KEYDICT):
                            with mock.patch.object(submission_module, "resolve_server", return_value=SOME_SERVER):
                                with mock.patch.object(submission_module, "yes_or_no", return_value=True):
                                    with mock.patch.object(submission_module, "get_keydict_for_server",
                                                           return_value=SOME_KEYDICT):
                                        with mock.patch("requests.post", mocked_post):
                                            with mock.patch("requests.get", make_mocked_get(done_after_n_tries=3)):
                                                try:
                                                    submit_any_ingestion(SOME_BUNDLE_FILENAME,
                                                                         ingestion_type='metadata_bundle',
                                                                         institution=SOME_INSTITUTION,
                                                                         project=SOME_PROJECT,
                                                                         server=SOME_SERVER,
                                                                         env=None,
                                                                         validate_only=False,
                                                                         no_query=False,
                                                                         subfolders=False,)
                                                except ValueError as e:
                                                    # submit_any_ingestion will raise ValueError if its
                                                    # bundle_filename argument is not the name of a
                                                    # metadata bundle file. We did nothing in this mock to
                                                    # create the file SOME_BUNDLE_FILENAME, so we expect something
                                                    # like: "The file '/some-folder/foo.xls' does not exist."
                                                    assert "does not exist" in str(e)
                                                else:  # pragma: no cover
                                                    raise AssertionError("Expected ValueError did not happen.")

    # This tests the normal case with validate_only=False and a successful result.

    with shown_output() as shown:
        with mock.patch("os.path.exists", mfs.exists):
            with mock.patch("io.open", mfs.open):
                with io.open(SOME_BUNDLE_FILENAME, 'w') as fp:
                    print("Data would go here.", file=fp)
                with mock.patch.object(utils_module, "script_catch_errors", script_dont_catch_errors):
                    with mock.patch.object(submission_module, "resolve_server", return_value=SOME_SERVER):
                        with mock.patch.object(submission_module, "yes_or_no", return_value=True):
                            with mock.patch.object(submission_module, "get_keydict_for_server",
                                                   return_value=SOME_KEYDICT):
                                with mock.patch("requests.post", mocked_post):
                                    with mock.patch("requests.get", make_mocked_get(done_after_n_tries=3)):
                                        with mock.patch("datetime.datetime", dt):
                                            with mock.patch("time.sleep", dt.sleep):
                                                with mock.patch.object(submission_module, "show_section"):
                                                    with mock.patch.object(submission_module,
                                                                           "do_any_uploads") as mock_do_any_uploads:
                                                        try:
                                                            submit_any_ingestion(SOME_BUNDLE_FILENAME,
                                                                                 ingestion_type='metadata_bundle',
                                                                                 institution=SOME_INSTITUTION,
                                                                                 project=SOME_PROJECT,
                                                                                 server=SOME_SERVER,
                                                                                 env=None,
                                                                                 validate_only=False,
                                                                                 upload_folder=None,
                                                                                 no_query=False,
                                                                                 subfolders=False,
                                                                                 )
                                                        except SystemExit as e:  # pragma: no cover
                                                            # This is just in case. In fact it's more likely
                                                            # that a normal 'return' not 'exit' was done.
                                                            assert e.code == 0

                                                        assert mock_do_any_uploads.call_count == 1
                                                        mock_do_any_uploads.assert_called_with(
                                                            final_res,
                                                            ingestion_filename=SOME_BUNDLE_FILENAME,
                                                            keydict=SOME_KEYDICT,
                                                            upload_folder=None,
                                                            no_query=False,
                                                            subfolders=False,
                                                        )
        assert shown.lines == [
            'The server http://localhost:7777 recognizes you as J Doe <jdoe@cgap.hms.harvard.edu>.',
            # We're ticking the clock once for each check of the virtual clock at 1 second per tick.
            # 1 second after we started our virtual clock...
            '12:00:01 Bundle uploaded, assigned uuid 123-4444-5678 for tracking. Awaiting processing...',
            # After 15 seconds sleep plus 1 second to recheck the time...
            '12:00:17 Progress is not done yet. Continuing to wait...',
            # After 15 seconds sleep plus 1 second to recheck the time...
            '12:00:33 Progress is not done yet. Continuing to wait...',
            # After 15 seconds sleep plus 1 second to recheck the time...
            '12:00:49 Final status: success',
            # Output from uploads is not present because we mocked that out.
            # See test of the call to the uploader higher up.
        ]

    dt.reset_datetime()

    # This tests the normal case with validate_only=False and a post error due to multipart/form-data unsupported,
    # a symptom of the metadata bundle submission protocol being unsupported.

    def unsupported_media_type(*args, **kwargs):
        ignored(args, kwargs)
        return FakeResponse(415, json={
            "status": "error",
            "title": "Unsupported Media Type",
            "detail": "Request content type multipart/form-data is not 'application/json'"
        })

    with shown_output() as shown:
        with mock.patch("os.path.exists", mfs.exists):
            with mock.patch("io.open", mfs.open):
                with io.open(SOME_BUNDLE_FILENAME, 'w') as fp:
                    print("Data would go here.", file=fp)
                with mock.patch.object(utils_module, "script_catch_errors", script_dont_catch_errors):
                    with mock.patch.object(submission_module, "resolve_server", return_value=SOME_SERVER):
                        with mock.patch.object(submission_module, "yes_or_no", return_value=True):
                            with mock.patch.object(submission_module, "get_keydict_for_server",
                                                   return_value=SOME_KEYDICT):
                                with mock.patch("requests.post", unsupported_media_type):
                                    with mock.patch("requests.get", make_mocked_get(done_after_n_tries=3,
                                                                                    success=False)):
                                        with mock.patch("datetime.datetime", dt):
                                            with mock.patch("time.sleep", dt.sleep):
                                                with mock.patch.object(submission_module, "show_section"):
                                                    with mock.patch.object(submission_module,
                                                                           "do_any_uploads") as mock_do_any_uploads:
                                                        try:
                                                            submit_any_ingestion(SOME_BUNDLE_FILENAME,
                                                                                 ingestion_type='metadata_bundle',
                                                                                 institution=SOME_INSTITUTION,
                                                                                 project=SOME_PROJECT,
                                                                                 server=SOME_SERVER,
                                                                                 env=None,
                                                                                 validate_only=False,
                                                                                 upload_folder=None,
                                                                                 no_query=False,
                                                                                 subfolders=False,
                                                                                 )
                                                        except Exception as e:
                                                            assert "raised for status" in str(e)
                                                        else:  # pragma: no cover
                                                            raise AssertionError("Expected error did not occur.")

                                                        assert mock_do_any_uploads.call_count == 0
        assert shown.lines == [
            "The server http://localhost:7777 recognizes you as J Doe <jdoe@cgap.hms.harvard.edu>.",
            "Unsupported Media Type: Request content type multipart/form-data is not 'application/json'",
            "NOTE: This error is known to occur if the server does not support metadata bundle submission."
        ]

    dt.reset_datetime()

    # This tests the normal case with validate_only=False and a post error for some unknown reason.

    def mysterious_error(*args, **kwargs):
        ignored(args, kwargs)
        return FakeResponse(400, json={
            "status": "error",
            "title": "Mysterious Error",
            "detail": "If I told you, there'd be no mystery."
        })

    with shown_output() as shown:
        with mock.patch("os.path.exists", mfs.exists):
            with mock.patch("io.open", mfs.open):
                with io.open(SOME_BUNDLE_FILENAME, 'w') as fp:
                    print("Data would go here.", file=fp)
                with mock.patch.object(utils_module, "script_catch_errors", script_dont_catch_errors):
                    with mock.patch.object(submission_module, "resolve_server", return_value=SOME_SERVER):
                        with mock.patch.object(submission_module, "yes_or_no", return_value=True):
                            with mock.patch.object(submission_module, "get_keydict_for_server",
                                                   return_value=SOME_KEYDICT):
                                with mock.patch("requests.post", mysterious_error):
                                    with mock.patch("requests.get", make_mocked_get(done_after_n_tries=3,
                                                                                    success=False)):
                                        with mock.patch("datetime.datetime", dt):
                                            with mock.patch("time.sleep", dt.sleep):
                                                with mock.patch.object(submission_module, "show_section"):
                                                    with mock.patch.object(submission_module,
                                                                           "do_any_uploads") as mock_do_any_uploads:
                                                        try:
                                                            submit_any_ingestion(SOME_BUNDLE_FILENAME,
                                                                                 ingestion_type='metadata_bundle',
                                                                                 institution=SOME_INSTITUTION,
                                                                                 project=SOME_PROJECT,
                                                                                 server=SOME_SERVER,
                                                                                 env=None,
                                                                                 validate_only=False,
                                                                                 upload_folder=None,
                                                                                 no_query=False,
                                                                                 subfolders=False,
                                                                                 )
                                                        except Exception as e:
                                                            assert "raised for status" in str(e)
                                                        else:  # pragma: no cover
                                                            raise AssertionError("Expected error did not occur.")

                                                        assert mock_do_any_uploads.call_count == 0
        assert shown.lines == [
            "The server http://localhost:7777 recognizes you as J Doe <jdoe@cgap.hms.harvard.edu>.",
            "Mysterious Error: If I told you, there'd be no mystery.",
        ]

    dt.reset_datetime()

    # This tests the normal case with validate_only=False and an error result.

    with shown_output() as shown:
        with mock.patch("os.path.exists", mfs.exists):
            with mock.patch("io.open", mfs.open):
                with io.open(SOME_BUNDLE_FILENAME, 'w') as fp:
                    print("Data would go here.", file=fp)
                with mock.patch.object(utils_module, "script_catch_errors", script_dont_catch_errors):
                    with mock.patch.object(submission_module, "resolve_server", return_value=SOME_SERVER):
                        with mock.patch.object(submission_module, "yes_or_no", return_value=True):
                            with mock.patch.object(submission_module, "get_keydict_for_server",
                                                   return_value=SOME_KEYDICT):
                                with mock.patch("requests.post", mocked_post):
                                    with mock.patch("requests.get", make_mocked_get(done_after_n_tries=3,
                                                                                    success=False)):
                                        with mock.patch("datetime.datetime", dt):
                                            with mock.patch("time.sleep", dt.sleep):
                                                with mock.patch.object(submission_module, "show_section"):
                                                    with mock.patch.object(submission_module,
                                                                           "do_any_uploads") as mock_do_any_uploads:
                                                        try:
                                                            submit_any_ingestion(SOME_BUNDLE_FILENAME,
                                                                                 ingestion_type='metadata_bundle',
                                                                                 institution=SOME_INSTITUTION,
                                                                                 project=SOME_PROJECT,
                                                                                 server=SOME_SERVER,
                                                                                 env=None,
                                                                                 validate_only=False,
                                                                                 upload_folder=None,
                                                                                 no_query=False,
                                                                                 subfolders=False,
                                                                                 )
                                                        except SystemExit as e:  # pragma: no cover
                                                            # This is just in case. In fact it's more likely
                                                            # that a normal 'return' not 'exit' was done.
                                                            assert e.code == 0

                                                        assert mock_do_any_uploads.call_count == 0
        assert shown.lines == [
            'The server http://localhost:7777 recognizes you as J Doe <jdoe@cgap.hms.harvard.edu>.',
            # We're ticking the clock once for each check of the virtual clock at 1 second per tick.
            # 1 second after we started our virtual clock...
            '12:00:01 Bundle uploaded, assigned uuid 123-4444-5678 for tracking. Awaiting processing...',
            # After 15 seconds sleep plus 1 second to recheck the time...
            '12:00:17 Progress is not done yet. Continuing to wait...',
            # After 15 seconds sleep plus 1 second to recheck the time...
            '12:00:33 Progress is not done yet. Continuing to wait...',
            # After 15 seconds sleep plus 1 second to recheck the time...
            '12:00:49 Final status: error',
            # Output from uploads is not present because we mocked that out.
            # See test of the call to the uploader higher up.
        ]

    dt.reset_datetime()

    # This tests the normal case with validate_only=True

    with shown_output() as shown:
        with mock.patch("os.path.exists", mfs.exists):
            with mock.patch("io.open", mfs.open):
                with io.open(SOME_BUNDLE_FILENAME, 'w') as fp:
                    print("Data would go here.", file=fp)
                with mock.patch.object(utils_module, "script_catch_errors", script_dont_catch_errors):
                    with mock.patch.object(submission_module, "resolve_server", return_value=SOME_SERVER):
                        with mock.patch.object(submission_module, "yes_or_no", return_value=True):
                            with mock.patch.object(submission_module, "get_keydict_for_server",
                                                   return_value=SOME_KEYDICT):
                                with mock.patch("requests.post", mocked_post):
                                    with mock.patch("requests.get", make_mocked_get(done_after_n_tries=3)):
                                        with mock.patch("datetime.datetime", dt):
                                            with mock.patch("time.sleep", dt.sleep):
                                                with mock.patch.object(submission_module, "show_section"):
                                                    with mock.patch.object(submission_module,
                                                                           "do_any_uploads") as mock_do_any_uploads:
                                                        try:
                                                            submit_any_ingestion(SOME_BUNDLE_FILENAME,
                                                                                 ingestion_type='metadata_bundle',
                                                                                 institution=SOME_INSTITUTION,
                                                                                 project=SOME_PROJECT,
                                                                                 server=SOME_SERVER,
                                                                                 env=None,
                                                                                 validate_only=True,
                                                                                 upload_folder=None,
                                                                                 no_query=False,
                                                                                 subfolders=False,
                                                                                 )
                                                        except SystemExit as e:  # pragma: no cover
                                                            assert e.code == 0
                                                        # It's also OK if it doesn't do an exit(0)

                                                        # For validation only, we won't have tried uploads.
                                                        assert mock_do_any_uploads.call_count == 0
        assert shown.lines == [
            'The server http://localhost:7777 recognizes you as J Doe <jdoe@cgap.hms.harvard.edu>.',
            # We're ticking the clock once for each check of the virtual clock at 1 second per tick.
            # 1 second after we started our virtual clock...
            '12:00:01 Bundle uploaded, assigned uuid 123-4444-5678 for tracking. Awaiting processing...',
            # After 15 seconds sleep plus 1 second to recheck the time...
            '12:00:17 Progress is not done yet. Continuing to wait...',
            # After 15 seconds sleep plus 1 second to recheck the time...
            '12:00:33 Progress is not done yet. Continuing to wait...',
            # After 15 seconds sleep plus 1 second to recheck the time...
            '12:00:49 Final status: success',
            # Output from uploads is not present because we mocked that out.
            # See test of the call to the uploader higher up.
        ]

    dt.reset_datetime()

    # This tests what happens if the normal case times out.

    with shown_output() as shown:
        with mock.patch("os.path.exists", mfs.exists):
            with mock.patch("io.open", mfs.open):
                with io.open(SOME_BUNDLE_FILENAME, 'w') as fp:
                    print("Data would go here.", file=fp)
                with mock.patch.object(utils_module, "script_catch_errors", script_dont_catch_errors):
                    with mock.patch.object(submission_module, "resolve_server", return_value=SOME_SERVER):
                        with mock.patch.object(submission_module, "yes_or_no", return_value=True):
                            with mock.patch.object(submission_module, "get_keydict_for_server",
                                                   return_value=SOME_KEYDICT):
                                with mock.patch("requests.post", mocked_post):
                                    with mock.patch("requests.get", make_mocked_get(done_after_n_tries=10)):
                                        with mock.patch("datetime.datetime", dt):
                                            with mock.patch("time.sleep", dt.sleep):
                                                with mock.patch.object(submission_module, "show_section"):
                                                    with mock.patch.object(submission_module,
                                                                           "do_any_uploads") as mock_do_any_uploads:
                                                        try:
                                                            submit_any_ingestion(SOME_BUNDLE_FILENAME,
                                                                                 ingestion_type='metadata_bundle',
                                                                                 institution=SOME_INSTITUTION,
                                                                                 project=SOME_PROJECT,
                                                                                 server=SOME_SERVER,
                                                                                 env=None,
                                                                                 validate_only=False,
                                                                                 upload_folder=None,
                                                                                 no_query=False,
                                                                                 )
                                                        except SystemExit as e:
                                                            # We expect to time out for too many waits before success.
                                                            assert e.code == 1

                                                        assert mock_do_any_uploads.call_count == 0
        assert shown.lines == [
            'The server http://localhost:7777 recognizes you as J Doe <jdoe@cgap.hms.harvard.edu>.',
            # We're ticking the clock once for each check of the virtual clock at 1 second per tick.
            # 1 second after we started our virtual clock...
            '12:00:01 Bundle uploaded, assigned uuid 123-4444-5678 for tracking. Awaiting processing...',
            # After 15 seconds sleep plus 1 second to recheck the time...
            '12:00:17 Progress is not done yet. Continuing to wait...',
            # After 15 seconds sleep plus 1 second to recheck the time...
            '12:00:33 Progress is not done yet. Continuing to wait...',
            # After 15 seconds sleep plus 1 second to recheck the time...
            '12:00:49 Progress is not done yet. Continuing to wait...',
            # After 15 seconds sleep plus 1 second to recheck the time...
            '12:01:05 Progress is not done yet. Continuing to wait...',
            # After 15 seconds sleep plus 1 second to recheck the time...
            '12:01:21 Progress is not done yet. Continuing to wait...',
            # After 15 seconds sleep plus 1 second to recheck the time...
            '12:01:37 Progress is not done yet. Continuing to wait...',
            # After 15 seconds sleep plus 1 second to recheck the time...
            '12:01:53 Progress is not done yet. Continuing to wait...',
            # After 15 seconds sleep plus 1 second to recheck the time...
            '12:02:09 Progress is not done yet. Continuing to wait...',
            # After 1 second to recheck the time...
            '12:02:10 Timed out after 8 tries.',
        ]<|MERGE_RESOLUTION|>--- conflicted
+++ resolved
@@ -601,12 +601,7 @@
 
     with mock.patch.object(submission_module, "do_uploads") as mock_uploads:
 
-<<<<<<< HEAD
-        n_uploads = len(SOME_UPLOAD_INFO)
-        ignored(n_uploads)
-=======
         # n_uploads = len(SOME_UPLOAD_INFO)
->>>>>>> b6f141c9
 
         with shown_output() as shown:
             do_any_uploads(
