import pytest

<<<<<<< HEAD
from dcicutils.creds_utils import CGAPKeyManager
=======
from dcicutils.misc_utils import ignored, override_environ
>>>>>>> d43738e9
from unittest import mock
from .. import submission as submission_module
from ..submission import DEFAULT_INGESTION_TYPE
from ..scripts.submit_metadata_bundle import main as submit_metadata_bundle_main
from ..scripts import submit_metadata_bundle as submit_metadata_bundle_module
from .testing_helpers import system_exit_expected, argparse_errors_muffled


@pytest.mark.parametrize("keyfile", [None, "foo.bar"])
def test_submit_metadata_bundle_script(keyfile):

    def test_it(args_in, expect_exit_code, expect_called, expect_call_args=None):

        output = []
        with argparse_errors_muffled():
            with CGAPKeyManager.default_keys_file_for_testing(keyfile):
                with mock.patch.object(submit_metadata_bundle_module,
                                       "submit_any_ingestion") as mock_submit_any_ingestion:
                    with mock.patch.object(submission_module, "print") as mock_print:
                        mock_print.side_effect = lambda *args: output.append(" ".join(args))
                        with system_exit_expected(exit_code=expect_exit_code):
                            key_manager = CGAPKeyManager()
                            if keyfile:
                                assert key_manager.keys_file == keyfile
                            assert key_manager.keys_file == (keyfile or key_manager.KEYS_FILE)
                            submit_metadata_bundle_main(args_in)
                            raise AssertionError(  # pragma: no cover
                                "submit_metadata_bundle_main should not exit normally.")
                        assert mock_submit_any_ingestion.call_count == (1 if expect_called else 0)
                        if expect_called:
                            assert mock_submit_any_ingestion.called_with(**expect_call_args)
                        assert output == []

    test_it(args_in=[], expect_exit_code=2, expect_called=False)  # Missing args
    test_it(args_in=['some-file'], expect_exit_code=0, expect_called=True, expect_call_args={
        'ingestion_filename': 'some-file',
        'ingestion_type': DEFAULT_INGESTION_TYPE,
        'env': None,
        'server': None,
        'institution': None,
        'project': None,
        'validate_only': False,
        'upload_folder': None,
        'no_query': False,
        'subfolders': False,
    })
    expect_call_args = {
        'ingestion_filename': 'some-file',
        'ingestion_type': DEFAULT_INGESTION_TYPE,
        'env': "some-env",
        'server': "some-server",
        'institution': "some-institution",
        'project': "some-project",
        'validate_only': True,
        'upload_folder': None,
        'no_query': False,
        'subfolders': False,
    }
    test_it(args_in=["--env", "some-env", "--institution", "some-institution",
                     "-s", "some-server", "-v", "-p", "some-project",
                     'some-file'],
            expect_exit_code=0,
            expect_called=True,
            expect_call_args=expect_call_args)
    test_it(args_in=["some-file", "--env", "some-env", "--institution", "some-institution",
                     "-s", "some-server", "--validate-only", "--project", "some-project"],
            expect_exit_code=0,
            expect_called=True,
            expect_call_args=expect_call_args)
    expect_call_args = {
        'ingestion_filename': 'some-file',
        'ingestion_type': DEFAULT_INGESTION_TYPE,
        'env': "some-env",
        'server': "some-server",
        'institution': "some-institution",
        'project': "some-project",
        'validate_only': False,
        'upload_folder': 'a-folder',
        'no_query': False,
        'subfolders': False,
    }
    test_it(args_in=["--env", "some-env",
                     "--institution", "some-institution",
                     "-s", "some-server",
                     "-p", "some-project",
                     '-u', 'a-folder',
                     'some-file'],
            expect_exit_code=0,
            expect_called=True,
            expect_call_args=expect_call_args)
    test_it(args_in=["some-file",
                     "--env", "some-env",
                     "--institution", "some-institution",
                     "-s", "some-server",
                     "--project", "some-project",
                     '--upload_folder', 'a-folder'],
            expect_exit_code=0,
            expect_called=True,
            expect_call_args=expect_call_args)
    expect_call_args = {
        'ingestion_filename': 'some-file',
        'ingestion_type': 'simulated_bundle',
        'env': "some-env",
        'server': "some-server",
        'institution': "some-institution",
        'project': "some-project",
        'validate_only': True,
        'upload_folder': 'a-folder',
        'no_query': False,
        'subfolders': False,
    }
    test_it(args_in=["--env", "some-env",
                     "--institution", "some-institution",
                     "-s", "some-server",
                     "-v",
                     "-p", "some-project",
                     '-u', 'a-folder',
                     '-t', 'simulated_bundle',
                     'some-file'],
            expect_exit_code=0,
            expect_called=True,
            expect_call_args=expect_call_args)
    test_it(args_in=["some-file",
                     "--env", "some-env",
                     "--institution", "some-institution",
                     "-s", "some-server",
                     "--validate-only",
                     "--project", "some-project",
                     '--upload_folder', 'a-folder',
                     '--ingestion_type', 'simulated_bundle'],
            expect_exit_code=0,
            expect_called=True,
            expect_call_args=expect_call_args)
    expect_call_args = {
        'ingestion_filename': 'some-file',
        'ingestion_type': DEFAULT_INGESTION_TYPE,
        'env': "some-env",
        'server': "some-server",
        'institution': "some-institution",
        'project': "some-project",
        'validate_only': True,
        'upload_folder': None,
        'no_query': True,
        'subfolders': True,
    }
    test_it(args_in=["--env", "some-env", "--institution", "some-institution",
                     "-s", "some-server", "-v", "-p", "some-project",
                     'some-file', '-nq', '-sf'],
            expect_exit_code=0,
            expect_called=True,
            expect_call_args=expect_call_args)
    test_it(args_in=["--env", "some-env", "--institution", "some-institution",
                     "-s", "some-server", "-v", "-p", "some-project",
                     'some-file', '--no_query', '--subfolders'],
            expect_exit_code=0,
            expect_called=True,
            expect_call_args=expect_call_args)<|MERGE_RESOLUTION|>--- conflicted
+++ resolved
@@ -1,10 +1,7 @@
 import pytest
 
-<<<<<<< HEAD
 from dcicutils.creds_utils import CGAPKeyManager
-=======
-from dcicutils.misc_utils import ignored, override_environ
->>>>>>> d43738e9
+# from dcicutils.misc_utils import ignored, override_environ
 from unittest import mock
 from .. import submission as submission_module
 from ..submission import DEFAULT_INGESTION_TYPE
