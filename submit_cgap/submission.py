import glob
import io
import json
import os
import re
import requests
import subprocess
import time

from dcicutils import ff_utils
# get_env_real_url would rely on env_utils
# from dcicutils.env_utils import get_env_real_url
from dcicutils.command_utils import yes_or_no
from dcicutils.common import APP_CGAP, APP_FOURFRONT, OrchestratedApp
# We're not going to use full_cgap_env_name now, we'll just rely on the keys file to say what the name is.
# from dcicutils.env_utils import full_cgap_env_name
from dcicutils.ff_utils import get_health_page
from dcicutils.lang_utils import n_of, conjoined_list, disjoined_list, there_are
from dcicutils.misc_utils import check_true, environ_bool, PRINT, url_path_join, ignorable
from dcicutils.s3_utils import HealthPageKey
from .base import DEFAULT_ENV, DEFAULT_ENV_VAR, PRODUCTION_ENV, KEY_MANAGER
from .exceptions import CGAPPermissionError
from .utils import show, keyword_as_title


# TODO: Will asks whether some of the errors in this file that are called "SyntaxError" really should be something else.
#  The thought was that they're syntax errors because they tend to reflect as a need for a change in the
#  command line argument syntax, but maybe I should raise other errors and just have them converted to syntax
#  errors in the command itself. Something to think about another day. -kmp 8-Sep-2020


SERVER_REGEXP = re.compile(
    # Note that this regular expression does NOT contain 4dnucleome.org for the same reason it requires
    # a fourfront-cgapXXX address. It is trying only to match cgap addresses, though of course it has to make an
    # exception for localhost debugging. You're on your own to make sure the right server is connected there.
    # -kmp 16-Aug-2020
    r"^(https?://localhost(:[0-9]+)?"
    r"|https?://(fourfront-cgap|cgap-)[a-z0-9.-]*"
    r"|https?://([a-z-]+[.])*cgap[.]hms[.]harvard[.]edu)/?$"
)


def resolve_server(server, env):
    """
    Given a server spec or a beanstalk environment (or neither, but not both), returns a server spec.

    :param server: a server spec or None
      A server is the first part of a url (containing the schema, host and, optionally, port).
      e.g., http://cgap.hms.harvard.edu or http://localhost:8000
    :param env: a cgap beanstalk environment
    :return: a server spec
    """

    check_true(not server or not env, "You may not specify both 'server' and 'env'.", error_class=SyntaxError)

    if not server and not env:
        if DEFAULT_ENV:
            show(f"Defaulting to environment {env!r} because {DEFAULT_ENV_VAR} is set.")
            env = DEFAULT_ENV
        else:
            # Production default needs no explanation.
            env = PRODUCTION_ENV

    if env:
        try:
            env = env  # was full_cgap_env_name(env), but we don't want to rely on env_utils for this tool
            server = KEY_MANAGER.get_keydict_for_env(env)['server']
        except Exception:
            raise SyntaxError(f"The specified env is not a known environment name: {env}")

    try:
        if server:
            # Called for effect. This will err if it's not there.
            KEY_MANAGER.get_keydict_for_server(server)
    except Exception:
        matched = SERVER_REGEXP.match(server)
        if not matched:
            raise ValueError("The server should be 'http://localhost:<port>' or 'https://<cgap-hostname>', not: %s"
                             % server)
        server = matched.group(1)

    return server


def get_user_record(server, auth):
    """
    Given a server and some auth info, gets the user record for the authorized user.

    This works by using the /me endpoint.

    :param server: a server spec
    :param auth: auth info to be used when contacting the server
    :return: the /me page in JSON format
    """

    user_url = server + "/me?format=json"
    user_record_response = requests.get(user_url, auth=auth)
    try:
        user_record = user_record_response.json()
    except Exception:
        user_record = {}
    try:
        if user_record_response.status_code in (401, 403) and user_record.get("Title") == "Not logged in.":
            show("Server did not recognize you with the given credentials.")
    except Exception:
        pass
    if user_record_response.status_code in (401, 403):
        raise CGAPPermissionError(server=server)
    user_record_response.raise_for_status()
    user_record = user_record_response.json()
    show("The server %s recognizes you as %s <%s>."
         % (server, user_record['title'], user_record['contact_email']))
    return user_record


def get_defaulted_institution(institution, user_record):
    """
    Returns the given institution or else if none is specified, it tries to infer an institution.

    :param institution: the @id of an institution, or None
    :param user_record: the user record for the authorized user
    :return: the @id of an institution to use
    """

    if not institution:
        institution = user_record.get('user_institution', {}).get('@id', None)
        if not institution:
            raise SyntaxError("Your user profile has no institution declared,"
                              " so you must specify --institution explicitly.")
        show("Using institution:", institution)
    return institution


def get_defaulted_project(project, user_record):
    """
    Returns the given project or else if none is specified, it tries to infer a project.

    :param project: the @id of a project, or None
    :param user_record: the user record for the authorized user
    :return: the @id of a project to use
    """

    if not project:
        # Ref: https://hms-dbmi.atlassian.net/browse/C4-371
        # The project_roles are expected to look like:
        #  [
        #    {"project": {"@id": "/projects/foo"}, "role": "developer"},
        #    {"project": {"@id": "/projects/bar"}, "role": "clinician"},
        #    {"project": {"@id": "/projects/baz"}, "role": "director"},
        #  ]
        project_roles = user_record.get('project_roles', [])
        if len(project_roles) == 0:
            raise SyntaxError("Your user profile declares no project roles.")
        elif len(project_roles) > 1:
            raise SyntaxError("You must use --project to specify which project you are submitting for"
                              " (probably one of: %s)." % ", ".join([x['project']['@id'] for x in project_roles]))
        else:
            [project_role] = project_roles
            project = project_role['project']['@id']
            show("Using project:", project)
    return project


<<<<<<< HEAD
def get_defaulted_award(award, user_record):
    """
    Returns the given award or else if none is specified, it tries to infer an award.

    :param award: the @id of an award, or None
    :param user_record: the user record for the authorized user
    :return: the @id of an award to use
    """

    if not award:
        # The lab is expected to have awards looking like:
        #  [
        #    {"@id": "/awards/foo", ...},
        #    {"@id": "/awards/bar", ...},
        #    {"@id": "/awards/baz", ...},
        #  ]
        lab = user_record.get('lab', {})
        lab_awards = lab.get('awards', [])
        if len(lab_awards) == 0:
            raise SyntaxError("Your user profile declares no lab with awards.")
        elif len(lab_awards) > 1:
            options = disjoined_list([award['@id'] for award in lab_awards])
            raise SyntaxError(f"Your lab ({lab['@id']}) declares multiple awards."
                              f" You must explicitly specify one of {options} with --award.")
        else:
            [lab_award] = lab_awards
            award = lab_award['@id']
            show("Using award:", award)
    return award


def get_defaulted_lab(lab, user_record):
    """
    Returns the given lab or else if none is specified, it tries to infer a lab.

    :param lab: the @id of a lab, or None
    :param user_record: the user record for the authorized user
    :return: the @id of a lab to use
    """

    if not lab:
        lab = user_record.get('lab', {}).get('@id', None)
        if not lab:
            raise SyntaxError("Your user profile has no lab declared,"
                              " so you must specify --lab explicitly.")
        show("Using lab:", lab)
    return lab


APP_ARG_DEFAULTERS = {
    'institution': get_defaulted_institution,
    'project': get_defaulted_project,
    'lab': get_defaulted_lab,
    'award': get_defaulted_award,
}


def do_app_arg_defaulting(app_args, user_record):
    for arg, val in app_args.items():
        defaulter = APP_ARG_DEFAULTERS.get(arg)
        if defaulter:
            app_args[arg] = defaulter(val, user_record)


PROGRESS_CHECK_INTERVAL = 15
=======
PROGRESS_CHECK_INTERVAL = 15  # seconds
ATTEMPTS_BEFORE_TIMEOUT = 40
>>>>>>> e80de7bb


def get_section(res, section):
    """
    Given a description of an ingestion submission, returns a section name within that ingestion.

    :param res: the description of an ingestion submission as a python dictionary that represents JSON data
    :param section: the name of a section to find either in the toplevel or in additional_data.
    :return: the section's content
    """

    return res.get(section) or res.get('additional_data', {}).get(section)


def show_section(res, section, caveat_outcome=None):
    """
    Shows a given named section from a description of an ingestion submission.

    The caveat is used when there has been an error and should be a phrase that describes the fact that output
    shown is only up to the point of the caveat situation. Instead of a "My Heading" header the output will be
    "My Heading (prior to <caveat>)."

    :param res: the description of an ingestion submission as a python dictionary that represents JSON data
    :param section: the name of a section to find either in the toplevel or in additional_data.
    :param caveat_outcome: a phrase describing some caveat on the output
    """

    section_data = get_section(res, section)
    if caveat_outcome and not section_data:
        # In the case of non-success, be brief unless there's data to show.
        return
    if caveat_outcome:
        caveat = " (prior to %s)" % caveat_outcome
    else:
        caveat = ""
    show("----- %s%s -----" % (keyword_as_title(section), caveat))
    if not section_data:
        show("Nothing to show.")
    elif isinstance(section_data, dict):
        show(json.dumps(section_data, indent=2))
    elif isinstance(section_data, list):
        for line in section_data:
            show(line)
    else:  # We don't expect this, but such should be shown as-is, mostly to see what it is.
        show(section_data)


def ingestion_submission_item_url(server, uuid):
    return url_path_join(server, "ingestion-submissions", uuid) + "?format=json"


DEBUG_PROTOCOL = environ_bool("DEBUG_PROTOCOL", default=False)


def _post_submission(server, keypair, ingestion_filename, creation_post_data, submission_post_data):
    """ This takes care of managing the compatibility step of using either the old or new ingestion protocol.

    OLD PROTOCOL: Post directly to /submit_for_ingestion

    NEW PROTOCOL: Create an IngestionSubmission and then use /ingestion-submissions/<guid>/submit_for_ingestion

    :param server: the name of the server as a URL
    :param keypair: a tuple which is a keypair (key_id, secret_key)
    :param ingestion_filename: the bundle filename to be submitted
    :param creation_post_data: data to become part of the post data for the creation
    :param submission_post_data: data to become part of the post data for the ingestion
    :return: the results of the ingestion call (whether by the one-step or two-step process)
    """

    def post_files_data():
        return {"datafile": io.open(ingestion_filename, 'rb')}

    old_style_submission_url = url_path_join(server, "submit_for_ingestion")
    old_style_post_data = dict(creation_post_data, **submission_post_data)

    response = requests.post(old_style_submission_url,
                             auth=keypair,
                             data=old_style_post_data,
                             headers={'Content-type': 'application/json'},
                             files=post_files_data())

    if DEBUG_PROTOCOL:  # pragma: no cover
        PRINT("old_style_submission_url=", old_style_submission_url)
        PRINT("old_style_post_data=", json.dumps(old_style_post_data, indent=2))
        PRINT("keypair=", keypair)
        PRINT("response=", response)

    if response.status_code == 404:

        if DEBUG_PROTOCOL:  # pragma: no cover
            PRINT("Retrying with new protocol.")

        creation_post_headers = {
            'Content-type': 'application/json',
            'Accept': 'application/json',
        }
        creation_post_url = url_path_join(server, "IngestionSubmission")
        if DEBUG_PROTOCOL:  # pragma: no cover
            PRINT("creation_post_data=", json.dumps(creation_post_data, indent=2))
            PRINT("creation_post_url=", creation_post_url)
        creation_response = requests.post(creation_post_url, auth=keypair,
                                          headers=creation_post_headers,
                                          json=creation_post_data
                                          # data=json.dumps(creation_post_data)
                                          )
        if DEBUG_PROTOCOL:  # pragma: no cover
            PRINT("headers:", creation_response.request.headers)
        creation_response.raise_for_status()
        [submission] = creation_response.json()['@graph']
        submission_id = submission['@id']

        if DEBUG_PROTOCOL:  # pragma: no cover
            PRINT("server=", server, "submission_id=", submission_id)
        new_style_submission_url = url_path_join(server, submission_id, "submit_for_ingestion")
        if DEBUG_PROTOCOL:  # pragma: no cover
            PRINT("submitting new_style_submission_url=", new_style_submission_url)
        response = requests.post(new_style_submission_url, auth=keypair, data=submission_post_data,
                                 files=post_files_data())
        if DEBUG_PROTOCOL:  # pragma: no cover
            PRINT("response received for submission post:", response)
            PRINT("response.content:", response.content)

    else:

        if DEBUG_PROTOCOL:  # pragma: no cover
            PRINT("Old style protocol worked.")

    return response


DEFAULT_INGESTION_TYPE = 'metadata_bundle'

DEFAULT_APP = APP_CGAP


def _resolve_app_args(institution, project, lab, award, app):

    app_args = {}
    if app == APP_CGAP:
        required_args = {'institution': institution, 'project': project}
        unwanted_args = {'lab': lab, 'award': award}
    elif app == APP_FOURFRONT:
        required_args = {'lab': lab, 'award': award}
        unwanted_args = {'institution': institution, 'project': project}
    else:
        raise ValueError(f"Unknown application: {app}")

    for argname, argvalue in required_args.items():
        app_args[argname] = argvalue

    extra_keys = []
    for argname, argvalue in unwanted_args.items():
        if argvalue:
            extra_keys.append(f"--{argname}")

    if extra_keys:
        raise ValueError(there_are(extra_keys, kind="inappropriate argument", joiner=conjoined_list, punctuate=True))

    return app_args


def submit_any_ingestion(ingestion_filename, *, ingestion_type, server, env, validate_only,
                         institution=None, project=None, lab=None, award=None, app: OrchestratedApp = None,
                         upload_folder=None, no_query=False, subfolders=False):
    """
    Does the core action of submitting a metadata bundle.

    :param ingestion_filename: the name of the main data file to be ingested
    :param ingestion_type: the type of ingestion to be performed (an ingestion_type in the IngestionSubmission schema)
    :param server: the server to upload to
    :param env: the beanstalk environment to upload to
    :param validate_only: whether to do stop after validation instead of proceeding to post metadata
    :param app: either 'cgap' (the default) or 'fourfront'
    :param institution: the @id of the institution for which the submission is being done (when app='cgap' or None)
    :param project: the @id of the project for which the submission is being done (when app='cgap' or None)
    :param lab: the @id of the lab for which the submission is being done (when app='fourfront')
    :param award: the @id of the award for which the submission is being done (when app='fourfront')
    :param upload_folder: folder in which to find files to upload (default: same as bundle_filename)
    :param no_query: bool to suppress requests for user input
    :param subfolders: bool to search subdirectories within upload_folder for files
    """

    if app is None:  # For legacy reasons, SubmitCGAP was the first so didn't expect this arg was needed
        app = DEFAULT_APP

    if KEY_MANAGER.selected_app != app:
        with KEY_MANAGER.locally_selected_app(app):
            return submit_any_ingestion(ingestion_filename=ingestion_filename, ingestion_type=ingestion_type,
                                        server=server, env=env, validate_only=validate_only,
                                        institution=institution, project=project, lab=lab, award=award, app=app,
                                        upload_folder=upload_folder, no_query=no_query, subfolders=subfolders)

    app_args = _resolve_app_args(institution=institution, project=project, lab=lab, award=award, app=app)

    server = resolve_server(server=server, env=env)

    validation_qualifier = " (for validation only)" if validate_only else ""

    maybe_ingestion_type = ''
    if ingestion_type != DEFAULT_INGESTION_TYPE:
        maybe_ingestion_type = " (%s)" % ingestion_type

    if not no_query:
        if not yes_or_no("Submit %s%s to %s%s?"
                         % (ingestion_filename, maybe_ingestion_type, server, validation_qualifier)):
            show("Aborting submission.")
            exit(1)

    keydict = KEY_MANAGER.get_keydict_for_server(server)
    keypair = KEY_MANAGER.keydict_to_keypair(keydict)

    user_record = get_user_record(server, auth=keypair)

    do_app_arg_defaulting(app_args, user_record)

    if not os.path.exists(ingestion_filename):
        raise ValueError("The file '%s' does not exist." % ingestion_filename)

    response = _post_submission(server=server, keypair=keypair,
                                ingestion_filename=ingestion_filename,
                                creation_post_data={
                                    'ingestion_type': ingestion_type,
                                    "processing_status": {
                                        "state": "submitted"
                                    },
                                    **app_args,  # institution & project or lab & award
                                },
                                submission_post_data={
                                    'validate_only': validate_only,
                                })

    try:
        # This can fail if the body doesn't contain JSON
        res = response.json()
    except Exception:  # pragma: no cover
        # This clause is not ordinarily entered. It handles a pathological case that we only hypothesize.
        # It does not require careful unit test coverage. -kmp 23-Feb-2022
        res = None

    try:
        response.raise_for_status()
    except Exception:
        if res is not None:
            # For example, if you call this on an old version of cgap-portal that does not support this request,
            # the error will be a 415 error, because the tween code defaultly insists on applicatoin/json:
            # {
            #     "@type": ["HTTPUnsupportedMediaType", "Error"],
            #     "status": "error",
            #     "code": 415,
            #     "title": "Unsupported Media Type",
            #     "description": "",
            #     "detail": "Request content type multipart/form-data is not 'application/json'"
            # }
            title = res.get('title')
            message = title
            detail = res.get('detail')
            if detail:
                message += ": " + detail
            show(message)
            if title == "Unsupported Media Type":
                show("NOTE: This error is known to occur if the server"
                     " does not support metadata bundle submission.")
        raise

    if res is None:  # pragma: no cover
        # This clause is not ordinarily entered. It handles a pathological case that we only hypothesize.
        # It does not require careful unit test coverage. -kmp 23-Feb-2022
        raise Exception("Bad JSON body in %s submission result." % response.status_code)

    uuid = res['submission_id']

    show("Bundle uploaded, assigned uuid %s for tracking. Awaiting processing..." % uuid, with_time=True)

    tracking_url = ingestion_submission_item_url(server=server, uuid=uuid)

    outcome = None
    tries_left = ATTEMPTS_BEFORE_TIMEOUT
    done = False
    while tries_left > 0:
        # Pointless to hit the queue immediately, so we avoid some
        # server stress by sleeping even before the first try.
        time.sleep(PROGRESS_CHECK_INTERVAL)
        res = requests.get(tracking_url, auth=keypair).json()
        processing_status = res['processing_status']
        done = processing_status['state'] == 'done'
        if done:
            outcome = processing_status['outcome']
            break
        else:
            progress = processing_status['progress']
            show("Progress is %s. Continuing to wait..." % progress, with_time=True)
        tries_left -= 1

    if not done:
        show("Timed out after %d tries." % ATTEMPTS_BEFORE_TIMEOUT, with_time=True)
        exit(1)

    show("Final status: %s" % outcome, with_time=True)

    if outcome == 'error' and res.get('errors'):
        show_section(res, 'errors')

    caveat_outcome = None if outcome == 'success' else outcome

    show_section(res, 'validation_output', caveat_outcome=caveat_outcome)

    if validate_only:
        exit(0)

    show_section(res, 'post_output', caveat_outcome=caveat_outcome)

    if outcome == 'success':
        show_section(res, 'upload_info')
        do_any_uploads(res, keydict=keydict, ingestion_filename=ingestion_filename,
                       upload_folder=upload_folder, no_query=no_query,
                       subfolders=subfolders)

    exit(0)


def show_upload_info(uuid, server=None, env=None, keydict=None):
    """
    Uploads the files associated with a given ingestion submission. This is useful if you answered "no" to the query
    about uploading your data and then later are ready to do that upload.

    :param uuid: a string guid that identifies the ingestion submission
    :param server: the server to upload to
    :param env: the beanstalk environment to upload to
    :param keydict: keydict-style auth, a dictionary of 'key', 'secret', and 'server'
    """

    server = resolve_server(server=server, env=env)
    keydict = keydict or KEY_MANAGER.get_keydict_for_server(server)
    url = ingestion_submission_item_url(server, uuid)
    response = requests.get(url, auth=KEY_MANAGER.keydict_to_keypair(keydict))
    response.raise_for_status()
    res = response.json()
    if get_section(res, 'upload_info'):
        show_section(res, 'upload_info')
    else:
        show("No uploads.")


def do_any_uploads(res, keydict, upload_folder=None, ingestion_filename=None,
                   no_query=False, subfolders=False):
    upload_info = get_section(res, 'upload_info')
    folder = upload_folder or (os.path.dirname(ingestion_filename) if ingestion_filename else None)
    if upload_info:
        if no_query:
            do_uploads(upload_info, auth=keydict, no_query=no_query, folder=folder,
                       subfolders=subfolders)
        else:
            if yes_or_no("Upload %s?" % n_of(len(upload_info), "file")):
                do_uploads(upload_info, auth=keydict, no_query=no_query, folder=folder,
                           subfolders=subfolders)
            else:
                show("No uploads attempted.")


def resume_uploads(uuid, server=None, env=None, bundle_filename=None, keydict=None,
                   upload_folder=None, no_query=False, subfolders=False):
    """
    Uploads the files associated with a given ingestion submission. This is useful if you answered "no" to the query
    about uploading your data and then later are ready to do that upload.

    :param uuid: a string guid that identifies the ingestion submission
    :param server: the server to upload to
    :param env: the beanstalk environment to upload to
    :param bundle_filename: the bundle file to be uploaded
    :param keydict: keydict-style auth, a dictionary of 'key', 'secret', and 'server'
    :param upload_folder: folder in which to find files to upload (default: same as ingestion_filename)
    :param no_query: bool to suppress requests for user input
    :param subfolders: bool to search subdirectories within upload_folder for files
    """

    server = resolve_server(server=server, env=env)
    keydict = keydict or KEY_MANAGER.get_keydict_for_server(server)
    url = ingestion_submission_item_url(server, uuid)
    keypair = KEY_MANAGER.keydict_to_keypair(keydict)
    response = requests.get(url, auth=keypair)
    response.raise_for_status()
    do_any_uploads(response.json(),
                   keydict=keydict,
                   ingestion_filename=bundle_filename,
                   upload_folder=upload_folder,
                   no_query=no_query,
                   subfolders=subfolders)


def get_s3_encrypt_key_id_from_health_page(auth):
    try:
        health = get_health_page(key=auth)
        return health.get(HealthPageKey.S3_ENCRYPT_KEY_ID)
    except Exception:  # pragma: no cover
        # We don't actually unit test this section because get_health_page realistically always returns
        # a dictionary, and so health.get(...) always succeeds, possibly returning None, which should
        # already be tested. Returning None here amounts to the same and needs no extra unit testing.
        # The presence of this error clause is largely pro forma and probably not really needed.
        return None


def get_s3_encrypt_key_id(*, upload_credentials, auth):
    if 's3_encrypt_key_id' in upload_credentials:
        s3_encrypt_key_id = upload_credentials.get('s3_encrypt_key_id')
        if DEBUG_PROTOCOL:  # pragma: no cover
            PRINT(f"Extracted s3_encrypt_key_id from upload_credentials: {s3_encrypt_key_id}")
    else:
        if DEBUG_PROTOCOL:  # pragma: no cover
            PRINT(f"No s3_encrypt_key_id entry found in upload_credentials.")
            PRINT(f"Fetching s3_encrypt_key_id from health page.")
        s3_encrypt_key_id = get_s3_encrypt_key_id_from_health_page(auth)
        if DEBUG_PROTOCOL:  # pragma: no cover
            PRINT(f" =id=> {s3_encrypt_key_id!r}")
    return s3_encrypt_key_id


def execute_prearranged_upload(path, upload_credentials, auth=None):
    """
    This performs a file upload using special credentials received from ff_utils.patch_metadata.

    :param path: the name of a local file to upload
    :param upload_credentials: a dictionary of credentials to be used for the upload,
        containing the keys 'AccessKeyId', 'SecretAccessKey', 'SessionToken', and 'upload_url'.
    :param auth: auth info in the form of a dictionary containing 'key', 'secret', and 'server',
        and possibly other useful information such as an encryption key id.
    """

    if DEBUG_PROTOCOL:  # pragma: no cover
        PRINT(f"Upload credentials contain {conjoined_list(list(upload_credentials.keys()))}.")
    try:
        s3_encrypt_key_id = get_s3_encrypt_key_id(upload_credentials=upload_credentials, auth=auth)
        extra_env = dict(AWS_ACCESS_KEY_ID=upload_credentials['AccessKeyId'],
                         AWS_SECRET_ACCESS_KEY=upload_credentials['SecretAccessKey'],
                         AWS_SECURITY_TOKEN=upload_credentials['SessionToken'])
        env = dict(os.environ, **extra_env)
    except Exception as e:
        raise ValueError("Upload specification is not in good form. %s: %s" % (e.__class__.__name__, e))

    start = time.time()
    try:
        source = path
        target = upload_credentials['upload_url']
        show("Going to upload %s to %s." % (source, target))
        command = ['aws', 's3', 'cp']
        if s3_encrypt_key_id:
            command = command + ['--sse', 'aws:kms', '--sse-kms-key-id', s3_encrypt_key_id]
        command = command + ['--only-show-errors', source, target]
        if DEBUG_PROTOCOL:  # pragma: no cover
            PRINT(f"Executing: {command}")
            PRINT(f" ==> {' '.join(command)}")
            PRINT(f"Environment variables include {conjoined_list(list(extra_env.keys()))}.")
        options = {}
        if running_on_windows_native():
            options = {"shell": True}
        subprocess.check_call(command, env=env, **options)
    except subprocess.CalledProcessError as e:
        raise RuntimeError("Upload failed with exit code %d" % e.returncode)
    else:
        end = time.time()
        duration = end - start
        show("Uploaded in %.2f seconds" % duration)


def running_on_windows_native():
    return os.name == 'nt'


def upload_file_to_uuid(filename, uuid, auth):
    """
    Upload file to a target environment.

    :param filename: the name of a file to upload.
    :param uuid: the item into which the filename is to be uploaded.
    :param auth: auth info in the form of a dictionary containing 'key', 'secret', and 'server'.
    :returns: item metadata dict or None
    """
    metadata = None
    ignorable(metadata)  # PyCharm might need this if it worries it isn't set below

    # filename here should not include path
    patch_data = {'filename': os.path.basename(filename)}

    response = ff_utils.patch_metadata(patch_data, uuid, key=auth)

    try:
        [metadata] = response['@graph']
        upload_credentials = metadata['upload_credentials']
    except Exception as e:
        if DEBUG_PROTOCOL:  # pragma: no cover
            PRINT(f"Problem trying to get upload credentials.")
            PRINT(f" patch_data={patch_data}")
            PRINT(f" uuid={uuid}")
            PRINT(f" response={response}")
            PRINT(f"Got error {type(e)}: {e}")
        raise RuntimeError("Unable to obtain upload credentials for file %s." % filename)

    execute_prearranged_upload(filename, upload_credentials=upload_credentials, auth=auth)

    return metadata


# This can be set to True in unusual situations, but normally will be False to avoid unnecessary querying.
CGAP_SELECTIVE_UPLOADS = environ_bool("CGAP_SELECTIVE_UPLOADS")


def do_uploads(upload_spec_list, auth, folder=None, no_query=False, subfolders=False):
    """
    Uploads the files mentioned in the give upload_spec_list.

    If any files have associated extra files, upload those as well.

    :param upload_spec_list: a list of upload_spec dictionaries, each of the form {'filename': ..., 'uuid': ...},
        representing uploads to be formed.
    :param auth: a dictionary-form auth spec, of the form {'key': ..., 'secret': ..., 'server': ...}
        representing destination and credentials.
    :param folder: a string naming a folder in which to find the filenames to be uploaded.
    :param no_query: bool to suppress requests for user input
    :param subfolders: bool to search subdirectories within upload_folder for files
    :return: None
    """
    folder = folder or os.path.curdir
    if subfolders:
        folder = os.path.join(folder, '**')
    for upload_spec in upload_spec_list:
        file_name = upload_spec["filename"]
        file_path, error_msg = search_for_file(folder, file_name, recursive=subfolders)
        if error_msg:
            show(error_msg)
            continue
        uuid = upload_spec['uuid']
        uploader_wrapper = UploadMessageWrapper(uuid, no_query=no_query)
        wrapped_upload_file_to_uuid = uploader_wrapper.wrap_upload_function(
            upload_file_to_uuid, file_path
        )
        file_metadata = wrapped_upload_file_to_uuid(
            filename=file_path, uuid=uuid, auth=auth
        )
        if file_metadata:
            extra_files_credentials = file_metadata.get("extra_files_creds", [])
            if extra_files_credentials:
                upload_extra_files(
                    extra_files_credentials,
                    uploader_wrapper,
                    folder,
                    auth,
                    recursive=subfolders,
                )


def search_for_file(directory, file_name, recursive=False):
    """Search for file within directory.

    :param directory: Directory path
    :param file_name: Name of file to find
    :param recursive: Whether to search sub-directories of given
        directory
    :returns: (Path to file or None, Error message or None)
    """
    file_path_found = None
    msg = None
    file_path = os.path.join(directory, file_name)
    file_search = glob.glob(file_path, recursive=recursive)
    if len(file_search) == 1:
        [file_path_found] = file_search
    elif len(file_search) > 1:
        msg = (
            "No upload attempted for file %s because multiple copies were found"
            " in folder %s: %s."
            % (file_name, directory, ", ".join(file_search))
        )
    else:
        file_path_found = file_path
    return file_path_found, msg


class UploadMessageWrapper:
    """Class to provide consistent queries/messages to user when
    uploading file(s) to given File UUID.
    """

    def __init__(self, uuid, no_query=False):
        """Initialize instance for given UUID

        :param uuid: UUID of File item for uploads
        :param no_query: Whether to suppress asking for user
            confirmation prior to upload
        """
        self.uuid = uuid
        self.no_query = no_query

    def wrap_upload_function(self, function, file_name):
        """Wrap upload given function with messages conerning upload.

        :param function: Upload function to wrap
        :param file_name: File to upload
        :returns: Wrapped function
        """
        def wrapper(*args, **kwargs):
            result = None
            perform_upload = True
            if not self.no_query:
                if (
                    CGAP_SELECTIVE_UPLOADS
                    and not yes_or_no(f"Upload {file_name}?")
                ):
                    show("OK, not uploading it.")
                    perform_upload = False
            if perform_upload:
                try:
                    show("Uploading %s to item %s ..." % (file_name, self.uuid))
                    result = function(*args, **kwargs)
                    show(
                        "Upload of %s to item %s was successful."
                        % (file_name, self.uuid)
                    )
                except Exception as e:
                    show("%s: %s" % (e.__class__.__name__, e))
            return result
        return wrapper


def upload_extra_files(
    credentials, uploader_wrapper, folder, auth, recursive=False
):
    """Attempt upload of all extra files.

    Similar to "do_uploads", search for each file and then call a
    wrapped upload function. Here, since extra files do not correspond
    to Items on the portal, no need to PATCH an Item to retrieve AWS
    credentials; they are directly passed in from the parent File's
    metadata.

    :param credentials: AWS credentials dictionary
    :param uploader_wrapper: UploadMessageWrapper instance
    :param folder: Directory to search for files
    :param auth: CGAP authorization tuple
    :param recursive: Whether to search sub-directories for file
    """
    for extra_file_item in credentials:
        extra_file_name = extra_file_item.get("filename")
        extra_file_credentials = extra_file_item.get("upload_credentials")
        if not extra_file_name or not extra_file_credentials:
            continue
        extra_file_path, error_msg = search_for_file(
            folder, extra_file_name, recursive=recursive
        )
        if error_msg:
            show(error_msg)
            continue
        wrapped_execute_prearranged_upload = uploader_wrapper.wrap_upload_function(
            execute_prearranged_upload, extra_file_path
        )
        wrapped_execute_prearranged_upload(
            extra_file_path, extra_file_credentials, auth=auth
        )


def upload_item_data(item_filename, uuid, server, env, no_query=False):
    """
    Given a part_filename, uploads that filename to the Item specified by uuid on the given server.

    Only one of server or env may be specified.

    :param item_filename: the name of a file to be uploaded
    :param uuid: the UUID of the Item with which the uploaded data is to be associated
    :param server: the server to upload to (where the Item is defined)
    :param env: the beanstalk environment to upload to (where the Item is defined)
    :param no_query: bool to suppress requests for user input
    :return:
    """

    server = resolve_server(server=server, env=env)

    keydict = KEY_MANAGER.get_keydict_for_server(server)

    # print("keydict=", json.dumps(keydict, indent=2))

    if not no_query:
        if not yes_or_no("Upload %s to %s?" % (item_filename, server)):
            show("Aborting submission.")
            exit(1)

    upload_file_to_uuid(filename=item_filename, uuid=uuid, auth=keydict)<|MERGE_RESOLUTION|>--- conflicted
+++ resolved
@@ -161,7 +161,6 @@
     return project
 
 
-<<<<<<< HEAD
 def get_defaulted_award(award, user_record):
     """
     Returns the given award or else if none is specified, it tries to infer an award.
@@ -226,11 +225,8 @@
             app_args[arg] = defaulter(val, user_record)
 
 
-PROGRESS_CHECK_INTERVAL = 15
-=======
 PROGRESS_CHECK_INTERVAL = 15  # seconds
 ATTEMPTS_BEFORE_TIMEOUT = 40
->>>>>>> e80de7bb
 
 
 def get_section(res, section):
