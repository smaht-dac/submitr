import glob
import io
import json
import os
import re
import requests
import subprocess
import time

from dcicutils import ff_utils
from dcicutils.beanstalk_utils import get_beanstalk_real_url
from dcicutils.command_utils import yes_or_no
from dcicutils.env_utils import full_cgap_env_name
from dcicutils.ff_utils import get_health_page
from dcicutils.lang_utils import n_of, conjoined_list
from dcicutils.misc_utils import check_true, environ_bool, PRINT, url_path_join
from dcicutils.s3_utils import HealthPageKey
from .base import DEFAULT_ENV, DEFAULT_ENV_VAR, PRODUCTION_ENV, KEY_MANAGER
from .exceptions import CGAPPermissionError
from .utils import show, keyword_as_title


# TODO: Will asks whether some of the errors in this file that are called "SyntaxError" really should be something else.
#  The thought was that they're syntax errors because they tend to reflect as a need for a change in the
#  command line argument syntax, but maybe I should raise other errors and just have them converted to syntax
#  errors in the command itself. Something to think about another day. -kmp 8-Sep-2020


SERVER_REGEXP = re.compile(
    # Note that this regular expression does NOT contain 4dnucleome.org for the same reason it requires
    # a fourfront-cgapXXX address. It is trying only to match cgap addresses, though of course it has to make an
    # exception for localhost debugging. You're on your own to make sure the right server is connected there.
    # -kmp 16-Aug-2020
    r"^(https?://localhost(:[0-9]+)?"
    r"|https?://(fourfront-cgap|cgap-)[a-z0-9.-]*"
    r"|https?://([a-z-]+[.])*cgap[.]hms[.]harvard[.]edu)/?$"
)


def resolve_server(server, env):
    """
    Given a server spec or a beanstalk environment (or neither, but not both), returns a server spec.

    :param server: a server spec or None
      A server is the first part of a url (containing the schema, host and, optionally, port).
      e.g., http://cgap.hms.harvard.edu or http://localhost:8000
    :param env: a cgap beanstalk environment
    :return: a server spec
    """

    check_true(not server or not env, "You may not specify both 'server' and 'env'.", error_class=SyntaxError)

    if not server and not env:
        if DEFAULT_ENV:
            show("Defaulting to beanstalk environment '%s' because %s is set." % (env, DEFAULT_ENV_VAR))
            env = DEFAULT_ENV
        else:
            # Production default needs no explanation.
            env = PRODUCTION_ENV

    if env:
        try:
            env = full_cgap_env_name(env)
            server = get_beanstalk_real_url(env)
        except Exception:
            raise SyntaxError("The specified env is not a valid CGAP beanstalk name.")

    matched = SERVER_REGEXP.match(server)
    if not matched:
        raise ValueError("The server should be 'http://localhost:<port>' or 'https://<cgap-hostname>', not: %s"
                         % server)
    server = matched.group(1)

    return server


def get_user_record(server, auth):
    """
    Given a server and some auth info, gets the user record for the authorized user.

    This works by using the /me endpoint.

    :param server: a server spec
    :param auth: auth info to be used when contacting the server
    :return: the /me page in JSON format
    """

    user_url = server + "/me?format=json"
    user_record_response = requests.get(user_url, auth=auth)
    try:
        user_record = user_record_response.json()
    except Exception:
        user_record = {}
    try:
        if user_record_response.status_code in (401, 403) and user_record.get("Title") == "Not logged in.":
            show("Server did not recognize you with the given credentials.")
    except Exception:
        pass
    if user_record_response.status_code in (401, 403):
        raise CGAPPermissionError(server=server)
    user_record_response.raise_for_status()
    user_record = user_record_response.json()
    show("The server %s recognizes you as %s <%s>."
         % (server, user_record['title'], user_record['contact_email']))
    return user_record


def get_defaulted_institution(institution, user_record):
    """
    Returns the given institution or else if none is specified, it tries to infer an institution.

    :param institution: the @id of an institution
    :param user_record: the user record for the authorized user
    :return: the @id of an institution to use
    """

    if not institution:
        institution = user_record.get('user_institution', {}).get('@id', None)
        if not institution:
            raise SyntaxError("Your user profile has no institution declared,"
                              " so you must specify --institution explicitly.")
        show("Using institution:", institution)
    return institution


def get_defaulted_project(project, user_record):
    """
    Returns the given project or else if none is specified, it tries to infer a project.

    :param project: the @id of a project, or None
    :param user_record: the user record for the authorized user
    :return: the @id of a project to use
    """

    if not project:
        # Ref: https://hms-dbmi.atlassian.net/browse/C4-371
        # The project_roles are expected to look like:
        #  [
        #    {"project": {"@id": "/projects/foo"}, "role": "developer"},
        #    {"project": {"@id": "/projects/bar"}, "role": "clinician"},
        #    {"project": {"@id": "/projects/baz"}, "role": "director"},
        #  ]
        project_roles = user_record.get('project_roles', [])
        if len(project_roles) == 0:
            raise SyntaxError("Your user profile declares no project roles.")
        elif len(project_roles) > 1:
            raise SyntaxError("You must use --project to specify which project you are submitting for"
                              " (probably one of: %s)." % ", ".join([x['project']['@id'] for x in project_roles]))
        else:
            [project_role] = project_roles
            project = project_role['project']['@id']
            show("Using project:", project)
    return project


PROGRESS_CHECK_INTERVAL = 15


def get_section(res, section):
    """
    Given a description of an ingestion submission, returns a section name within that ingestion.

    :param res: the description of an ingestion submission as a python dictionary that represents JSON data
    :param section: the name of a section to find either in the toplevel or in additional_data.
    :return: the section's content
    """

    return res.get(section) or res.get('additional_data', {}).get(section)


def show_section(res, section, caveat_outcome=None):
    """
    Shows a given named section from a description of an ingestion submission.

    The caveat is used when there has been an error and should be a phrase that describes the fact that output
    shown is only up to the point of the caveat situation. Instead of a "My Heading" header the output will be
    "My Heading (prior to <caveat>)."

    :param res: the description of an ingestion submission as a python dictionary that represents JSON data
    :param section: the name of a section to find either in the toplevel or in additional_data.
    :param caveat_outcome: a phrase describing some caveat on the output
    """

    section_data = get_section(res, section)
    if caveat_outcome and not section_data:
        # In the case of non-success, be brief unless there's data to show.
        return
    if caveat_outcome:
        caveat = " (prior to %s)" % caveat_outcome
    else:
        caveat = ""
    show("----- %s%s -----" % (keyword_as_title(section), caveat))
    if not section_data:
        show("Nothing to show.")
    elif isinstance(section_data, dict):
        show(json.dumps(section_data, indent=2))
    elif isinstance(section_data, list):
        for line in section_data:
            show(line)
    else:  # We don't expect this, but such should be shown as-is, mostly to see what it is.
        show(section_data)


def ingestion_submission_item_url(server, uuid):
    return url_path_join(server, "ingestion-submissions", uuid) + "?format=json"


DEBUG_PROTOCOL = environ_bool("DEBUG_PROTOCOL", default=False)


def _post_submission(server, keypair, ingestion_filename, creation_post_data, submission_post_data):
    """ This takes care of managing the compatibility step of using either the old or new ingestion protocol.

    OLD PROTOCOL: Post directly to /submit_for_ingestion

    NEW PROTOCOL: Create an IngestionSubmission and then use /ingestion-submissions/<guid>/submit_for_ingestion

    :param server: the name of the server as a URL
    :param keypair: a tuple which is a keypair (key_id, secret_key)
    :param ingestion_filename: the bundle filename to be submitted
    :param creation_post_data: data to become part of the post data for the creation
    :param submission_post_data: data to become part of the post data for the ingestion
    :return: the results of the ingestion call (whether by the one-step or two-step process)
    """

    def post_files_data():
        return {"datafile": io.open(ingestion_filename, 'rb')}

    old_style_submission_url = url_path_join(server, "submit_for_ingestion")
    old_style_post_data = dict(creation_post_data, **submission_post_data)

    response = requests.post(old_style_submission_url,
                             auth=keypair,
                             data=old_style_post_data,
                             headers={'Content-type': 'application/json'},
                             files=post_files_data())

    if DEBUG_PROTOCOL:  # pragma: no cover
        PRINT("old_style_submission_url=", old_style_submission_url)
        PRINT("old_style_post_data=", json.dumps(old_style_post_data, indent=2))
        PRINT("keypair=", keypair)
        PRINT("response=", response)

    if response.status_code == 404:

        if DEBUG_PROTOCOL:  # pragma: no cover
            PRINT("Retrying with new protocol.")

        creation_post_headers = {
            'Content-type': 'application/json',
            'Accept': 'application/json',
        }
        creation_post_url = url_path_join(server, "IngestionSubmission")
        if DEBUG_PROTOCOL:  # pragma: no cover
            PRINT("creation_post_data=", json.dumps(creation_post_data, indent=2))
            PRINT("creation_post_url=", creation_post_url)
        creation_response = requests.post(creation_post_url, auth=keypair,
                                          headers=creation_post_headers,
                                          json=creation_post_data
                                          # data=json.dumps(creation_post_data)
                                          )
        if DEBUG_PROTOCOL:  # pragma: no cover
            PRINT("headers:", creation_response.request.headers)
        creation_response.raise_for_status()
        [submission] = creation_response.json()['@graph']
        submission_id = submission['@id']

        if DEBUG_PROTOCOL:  # pragma: no cover
            PRINT("server=", server, "submission_id=", submission_id)
        new_style_submission_url = url_path_join(server, submission_id, "submit_for_ingestion")
        if DEBUG_PROTOCOL:  # pragma: no cover
            PRINT("submitting new_style_submission_url=", new_style_submission_url)
        response = requests.post(new_style_submission_url, auth=keypair, data=submission_post_data,
                                 files=post_files_data())
        if DEBUG_PROTOCOL:  # pragma: no cover
            PRINT("response received for submission post:", response)
            PRINT("response.content:", response.content)

    else:

        if DEBUG_PROTOCOL:  # pragma: no cover
            PRINT("Old style protocol worked.")

    return response


DEFAULT_INGESTION_TYPE = 'metadata_bundle'


def submit_any_ingestion(ingestion_filename, ingestion_type, institution, project, server, env, validate_only,
                         upload_folder=None, no_query=False, subfolders=False):
    """
    Does the core action of submitting a metadata bundle.

    :param ingestion_filename: the name of the main data file to be ingested
    :param ingestion_type: the type of ingestion to be performed (an ingestion_type in the IngestionSubmission schema)
    :param institution: the @id of the institution for which the submission is being done
    :param project: the @id of the project for which the submission is being done
    :param server: the server to upload to
    :param env: the beanstalk environment to upload to
    :param validate_only: whether to do stop after validation instead of proceeding to post metadata
    :param upload_folder: folder in which to find files to upload (default: same as bundle_filename)
    :param no_query: bool to suppress requests for user input
    :param subfolders: bool to search subdirectories within upload_folder for files
    """

    server = resolve_server(server=server, env=env)

    validation_qualifier = " (for validation only)" if validate_only else ""

    maybe_ingestion_type = ''
    if ingestion_type != DEFAULT_INGESTION_TYPE:
        maybe_ingestion_type = " (%s)" % ingestion_type

    if not no_query:
        if not yes_or_no("Submit %s%s to %s%s?"
                         % (ingestion_filename, maybe_ingestion_type, server, validation_qualifier)):
            show("Aborting submission.")
            exit(1)

<<<<<<< HEAD
        if not no_query:
            if not yes_or_no("Submit %s%s to %s%s?"
                             % (ingestion_filename, maybe_ingestion_type, server, validation_qualifier)):
                show("Aborting submission.")
                exit(1)

        keydict = KEY_MANAGER.get_keydict_for_server(server)
        keypair = KEY_MANAGER.keydict_to_keypair(keydict)

        user_record = get_user_record(server, auth=keypair)

        institution = get_defaulted_institution(institution, user_record)
        project = get_defaulted_project(project, user_record)

        if not os.path.exists(ingestion_filename):
            raise ValueError("The file '%s' does not exist." % ingestion_filename)

        response = _post_submission(server=server, keypair=keypair,
                                    ingestion_filename=ingestion_filename,
                                    creation_post_data={
                                        'ingestion_type': ingestion_type,
                                        'institution': institution,
                                        'project': project,
                                        "processing_status": {
                                            "state": "submitted"
                                        }
                                    },
                                    submission_post_data={
                                        'validate_only': validate_only,
                                    })
=======
    keydict = get_keydict_for_server(server)
    keypair = keydict_to_keypair(keydict)

    user_record = get_user_record(server, auth=keypair)

    institution = get_defaulted_institution(institution, user_record)
    project = get_defaulted_project(project, user_record)

    if not os.path.exists(ingestion_filename):
        raise ValueError("The file '%s' does not exist." % ingestion_filename)

    response = _post_submission(server=server, keypair=keypair,
                                ingestion_filename=ingestion_filename,
                                creation_post_data={
                                    'ingestion_type': ingestion_type,
                                    'institution': institution,
                                    'project': project,
                                    "processing_status": {
                                        "state": "submitted"
                                    }
                                },
                                submission_post_data={
                                    'validate_only': validate_only,
                                })
>>>>>>> b6f141c9

    try:
        # This can fail if the body doesn't contain JSON
        res = response.json()
    except Exception:  # pragma: no cover
        # This clause is not ordinarily entered. It handles a pathological case that we only hypothesize.
        # It does not require careful unit test coverage. -kmp 23-Feb-2022
        res = None

    try:
        response.raise_for_status()
    except Exception:
        if res is not None:
            # For example, if you call this on an old version of cgap-portal that does not support this request,
            # the error will be a 415 error, because the tween code defaultly insists on applicatoin/json:
            # {
            #     "@type": ["HTTPUnsupportedMediaType", "Error"],
            #     "status": "error",
            #     "code": 415,
            #     "title": "Unsupported Media Type",
            #     "description": "",
            #     "detail": "Request content type multipart/form-data is not 'application/json'"
            # }
            title = res.get('title')
            message = title
            detail = res.get('detail')
            if detail:
                message += ": " + detail
            show(message)
            if title == "Unsupported Media Type":
                show("NOTE: This error is known to occur if the server"
                     " does not support metadata bundle submission.")
        raise

    if res is None:  # pragma: no cover
        # This clause is not ordinarily entered. It handles a pathological case that we only hypothesize.
        # It does not require careful unit test coverage. -kmp 23-Feb-2022
        raise Exception("Bad JSON body in %s submission result." % response.status_code)

    uuid = res['submission_id']

    show("Bundle uploaded, assigned uuid %s for tracking. Awaiting processing..." % uuid, with_time=True)

    tracking_url = ingestion_submission_item_url(server=server, uuid=uuid)

    outcome = None
    n_tries = 8
    tries_left = n_tries
    done = False
    while tries_left > 0:
        # Pointless to hit the queue immediately, so we avoid some
        # server stress by sleeping even before the first try.
        time.sleep(PROGRESS_CHECK_INTERVAL)
        res = requests.get(tracking_url, auth=keypair).json()
        processing_status = res['processing_status']
        done = processing_status['state'] == 'done'
        if done:
            outcome = processing_status['outcome']
            break
        else:
            progress = processing_status['progress']
            show("Progress is %s. Continuing to wait..." % progress, with_time=True)
        tries_left -= 1

    if not done:
        show("Timed out after %d tries." % n_tries, with_time=True)
        exit(1)

    show("Final status: %s" % outcome, with_time=True)

    if outcome == 'error' and res.get('errors'):
        show_section(res, 'errors')

    caveat_outcome = None if outcome == 'success' else outcome

    show_section(res, 'validation_output', caveat_outcome=caveat_outcome)

    if validate_only:
        exit(0)

    show_section(res, 'post_output', caveat_outcome=caveat_outcome)

    if outcome == 'success':
        show_section(res, 'upload_info')
        do_any_uploads(res, keydict=keydict, ingestion_filename=ingestion_filename,
                       upload_folder=upload_folder, no_query=no_query,
                       subfolders=subfolders)

    exit(0)


def show_upload_info(uuid, server=None, env=None, keydict=None):
    """
    Uploads the files associated with a given ingestion submission. This is useful if you answered "no" to the query
    about uploading your data and then later are ready to do that upload.

    :param uuid: a string guid that identifies the ingestion submission
    :param server: the server to upload to
    :param env: the beanstalk environment to upload to
    :param keydict: keydict-style auth, a dictionary of 'key', 'secret', and 'server'
    """

<<<<<<< HEAD
    with script_catch_errors():

        server = resolve_server(server=server, env=env)
        keydict = keydict or KEY_MANAGER.get_keydict_for_server(server)
        url = ingestion_submission_item_url(server, uuid)
        response = requests.get(url, auth=KEY_MANAGER.keydict_to_keypair(keydict))
        response.raise_for_status()
        res = response.json()
        if get_section(res, 'upload_info'):
            show_section(res, 'upload_info')
        else:
            show("No uploads.")
=======
    server = resolve_server(server=server, env=env)
    keydict = keydict or get_keydict_for_server(server)
    url = ingestion_submission_item_url(server, uuid)
    response = requests.get(url, auth=keydict_to_keypair(keydict))
    response.raise_for_status()
    res = response.json()
    if get_section(res, 'upload_info'):
        show_section(res, 'upload_info')
    else:
        show("No uploads.")
>>>>>>> b6f141c9


def do_any_uploads(res, keydict, upload_folder=None, ingestion_filename=None,
                   no_query=False, subfolders=False):
    upload_info = get_section(res, 'upload_info')
    folder = upload_folder or (os.path.dirname(ingestion_filename) if ingestion_filename else None)
    if upload_info:
        if no_query:
            do_uploads(upload_info, auth=keydict, no_query=no_query, folder=folder,
                       subfolders=subfolders)
        else:
            if yes_or_no("Upload %s?" % n_of(len(upload_info), "file")):
                do_uploads(upload_info, auth=keydict, no_query=no_query, folder=folder,
                           subfolders=subfolders)
            else:
                show("No uploads attempted.")


def resume_uploads(uuid, server=None, env=None, bundle_filename=None, keydict=None,
                   upload_folder=None, no_query=False, subfolders=False):
    """
    Uploads the files associated with a given ingestion submission. This is useful if you answered "no" to the query
    about uploading your data and then later are ready to do that upload.

    :param uuid: a string guid that identifies the ingestion submission
    :param server: the server to upload to
    :param env: the beanstalk environment to upload to
    :param bundle_filename: the bundle file to be uploaded
    :param keydict: keydict-style auth, a dictionary of 'key', 'secret', and 'server'
    :param upload_folder: folder in which to find files to upload (default: same as ingestion_filename)
    :param no_query: bool to suppress requests for user input
    :param subfolders: bool to search subdirectories within upload_folder for files
    """

<<<<<<< HEAD
    with script_catch_errors():

        server = resolve_server(server=server, env=env)
        keydict = keydict or KEY_MANAGER.get_keydict_for_server(server)
        url = ingestion_submission_item_url(server, uuid)
        keypair = KEY_MANAGER.keydict_to_keypair(keydict)
        response = requests.get(url, auth=keypair)
        response.raise_for_status()
        do_any_uploads(response.json(),
                       keydict=keydict,
                       ingestion_filename=bundle_filename,
                       upload_folder=upload_folder,
                       no_query=no_query,
                       subfolders=subfolders)
=======
    server = resolve_server(server=server, env=env)
    keydict = keydict or get_keydict_for_server(server)
    url = ingestion_submission_item_url(server, uuid)
    keypair = keydict_to_keypair(keydict)
    response = requests.get(url, auth=keypair)
    response.raise_for_status()
    do_any_uploads(response.json(),
                   keydict=keydict,
                   ingestion_filename=bundle_filename,
                   upload_folder=upload_folder,
                   no_query=no_query,
                   subfolders=subfolders)
>>>>>>> b6f141c9


def get_s3_encrypt_key_id_from_health_page(auth):
    try:
        health = get_health_page(key=auth)
        return health.get(HealthPageKey.S3_ENCRYPT_KEY_ID)
    except Exception:  # pragma: no cover
        # We don't actually unit test this section because get_health_page realistically always returns
        # a dictionary, and so health.get(...) always succeeds, possibly returning None, which should
        # already be tested. Returning None here amounts to the same and needs no extra unit testing.
        # The presence of this error clause is largely pro forma and probably not really needed.
        return None


def get_s3_encrypt_key_id(*, upload_credentials, auth):
    if 's3_encrypt_key_id' in upload_credentials:
        s3_encrypt_key_id = upload_credentials.get('s3_encrypt_key_id')
        if DEBUG_PROTOCOL:  # pragma: no cover
            PRINT(f"Extracted s3_encrypt_key_id from upload_credentials: {s3_encrypt_key_id}")
    else:
        if DEBUG_PROTOCOL:  # pragma: no cover
            PRINT(f"No s3_encrypt_key_id entry found in upload_credentials.")
            PRINT(f"Fetching s3_encrypt_key_id from health page.")
        s3_encrypt_key_id = get_s3_encrypt_key_id_from_health_page(auth)
        if DEBUG_PROTOCOL:  # pragma: no cover
            PRINT(f" =id=> {s3_encrypt_key_id!r}")
    return s3_encrypt_key_id


def execute_prearranged_upload(path, upload_credentials, auth=None):
    """
    This performs a file upload using special credentials received from ff_utils.patch_metadata.

    :param path: the name of a local file to upload
    :param upload_credentials: a dictionary of credentials to be used for the upload,
        containing the keys 'AccessKeyId', 'SecretAccessKey', 'SessionToken', and 'upload_url'.
<<<<<<< HEAD
    :param auth: a keypair or keydict (to be used in obtaining an s3_encrypt_key_id from the health page
        if upload_credentials do not contain that id).
=======
    :param auth: auth info in the form of a dictionary containing 'key', 'secret', and 'server',
        and possibly other useful information such as an encryption key id.
>>>>>>> b6f141c9
    """

    if DEBUG_PROTOCOL:  # pragma: no cover
        PRINT(f"Upload credentials contain {conjoined_list(list(upload_credentials.keys()))}.")
    try:
        s3_encrypt_key_id = get_s3_encrypt_key_id(upload_credentials=upload_credentials, auth=auth)
        extra_env = dict(AWS_ACCESS_KEY_ID=upload_credentials['AccessKeyId'],
                         AWS_SECRET_ACCESS_KEY=upload_credentials['SecretAccessKey'],
                         AWS_SECURITY_TOKEN=upload_credentials['SessionToken'])
        env = dict(os.environ, **extra_env)
    except Exception as e:
        raise ValueError("Upload specification is not in good form. %s: %s" % (e.__class__.__name__, e))

    start = time.time()
    try:
        source = path
        target = upload_credentials['upload_url']
        show("Going to upload %s to %s." % (source, target))
        command = ['aws', 's3', 'cp']
        if s3_encrypt_key_id:
            command = command + ['--sse', 'aws:kms', '--sse-kms-key-id', s3_encrypt_key_id]
        command = command + ['--only-show-errors', source, target]
        if DEBUG_PROTOCOL:  # pragma: no cover
            PRINT(f"Executing: {command}")
            PRINT(f" ==> {' '.join(command)}")
            PRINT(f"Environment variables include {conjoined_list(list(extra_env.keys()))}.")
        subprocess.check_call(command, env=env)
    except subprocess.CalledProcessError as e:
        raise RuntimeError("Upload failed with exit code %d" % e.returncode)
    else:
        end = time.time()
        duration = end - start
        show("Uploaded in %.2f seconds" % duration)


def upload_file_to_uuid(filename, uuid, auth):
    """
    Upload file to a target environment.

    :param filename: the name of a file to upload.
    :param uuid: the item into which the filename is to be uploaded.
    :param auth: auth info in the form of a dictionary containing 'key', 'secret', and 'server'.
    """

    # filename here should not include path
    patch_data = {'filename': os.path.basename(filename)}

    response = ff_utils.patch_metadata(patch_data, uuid, key=auth)

    try:
        [metadata] = response['@graph']
        upload_credentials = metadata['upload_credentials']
    except Exception:
        raise RuntimeError("Unable to obtain upload credentials for file %s." % filename)

    execute_prearranged_upload(filename, upload_credentials=upload_credentials, auth=auth)


# This can be set to True in unusual situations, but normally will be False to avoid unnecessary querying.
CGAP_SELECTIVE_UPLOADS = environ_bool("CGAP_SELECTIVE_UPLOADS")


def do_uploads(upload_spec_list, auth, folder=None, no_query=False, subfolders=False):
    """
    Uploads the files mentioned in the give upload_spec_list.

    :param upload_spec_list: a list of upload_spec dictionaries, each of the form {'filename': ..., 'uuid': ...},
        representing uploads to be formed.
    :param auth: a dictionary-form auth spec, of the form {'key': ..., 'secret': ..., 'server': ...}
        representing destination and credentials.
    :param folder: a string naming a folder in which to find the filenames to be uploaded.
    :param no_query: bool to suppress requests for user input
    :param subfolders: bool to search subdirectories within upload_folder for files
    :return: None
    """
    folder = folder or os.path.curdir
    if subfolders:
        folder = os.path.join(folder, '**')
    for upload_spec in upload_spec_list:
        file_path = os.path.join(folder, upload_spec['filename'])
        file_search = glob.glob(file_path, recursive=subfolders)
        if len(file_search) == 1:
            filename = file_search[0]
        elif len(file_search) > 1:
            show(
                "No upload attempted for file %s because multiple copies were found"
                " in folder %s: %s."
                % (upload_spec['filename'], folder, ", ".join(file_search))
            )
            continue
        else:
            filename = file_path
        uuid = upload_spec['uuid']
        if not no_query:
            if CGAP_SELECTIVE_UPLOADS and not yes_or_no("Upload %s?" % (filename,)):
                show("OK, not uploading it.")
                continue
        try:
            show("Uploading %s to item %s ..." % (filename, uuid))
            upload_file_to_uuid(filename=filename, uuid=uuid, auth=auth)
            show("Upload of %s to item %s was successful." % (filename, uuid))
        except Exception as e:
            show("%s: %s" % (e.__class__.__name__, e))


def upload_item_data(item_filename, uuid, server, env, no_query=False):
    """
    Given a part_filename, uploads that filename to the Item specified by uuid on the given server.

    Only one of server or env may be specified.

    :param item_filename: the name of a file to be uploaded
    :param uuid: the UUID of the Item with which the uploaded data is to be associated
    :param server: the server to upload to (where the Item is defined)
    :param env: the beanstalk environment to upload to (where the Item is defined)
    :param no_query: bool to suppress requests for user input
    :return:
    """

    server = resolve_server(server=server, env=env)

    keydict = KEY_MANAGER.get_keydict_for_server(server)

    # print("keydict=", json.dumps(keydict, indent=2))

    if not no_query:
        if not yes_or_no("Upload %s to %s?" % (item_filename, server)):
            show("Aborting submission.")
            exit(1)

    upload_file_to_uuid(filename=item_filename, uuid=uuid, auth=keydict)<|MERGE_RESOLUTION|>--- conflicted
+++ resolved
@@ -318,40 +318,8 @@
             show("Aborting submission.")
             exit(1)
 
-<<<<<<< HEAD
-        if not no_query:
-            if not yes_or_no("Submit %s%s to %s%s?"
-                             % (ingestion_filename, maybe_ingestion_type, server, validation_qualifier)):
-                show("Aborting submission.")
-                exit(1)
-
-        keydict = KEY_MANAGER.get_keydict_for_server(server)
-        keypair = KEY_MANAGER.keydict_to_keypair(keydict)
-
-        user_record = get_user_record(server, auth=keypair)
-
-        institution = get_defaulted_institution(institution, user_record)
-        project = get_defaulted_project(project, user_record)
-
-        if not os.path.exists(ingestion_filename):
-            raise ValueError("The file '%s' does not exist." % ingestion_filename)
-
-        response = _post_submission(server=server, keypair=keypair,
-                                    ingestion_filename=ingestion_filename,
-                                    creation_post_data={
-                                        'ingestion_type': ingestion_type,
-                                        'institution': institution,
-                                        'project': project,
-                                        "processing_status": {
-                                            "state": "submitted"
-                                        }
-                                    },
-                                    submission_post_data={
-                                        'validate_only': validate_only,
-                                    })
-=======
-    keydict = get_keydict_for_server(server)
-    keypair = keydict_to_keypair(keydict)
+    keydict = KEY_MANAGER.get_keydict_for_server(server)
+    keypair = KEY_MANAGER.keydict_to_keypair(keydict)
 
     user_record = get_user_record(server, auth=keypair)
 
@@ -374,7 +342,6 @@
                                 submission_post_data={
                                     'validate_only': validate_only,
                                 })
->>>>>>> b6f141c9
 
     try:
         # This can fail if the body doesn't contain JSON
@@ -477,31 +444,16 @@
     :param keydict: keydict-style auth, a dictionary of 'key', 'secret', and 'server'
     """
 
-<<<<<<< HEAD
-    with script_catch_errors():
-
-        server = resolve_server(server=server, env=env)
-        keydict = keydict or KEY_MANAGER.get_keydict_for_server(server)
-        url = ingestion_submission_item_url(server, uuid)
-        response = requests.get(url, auth=KEY_MANAGER.keydict_to_keypair(keydict))
-        response.raise_for_status()
-        res = response.json()
-        if get_section(res, 'upload_info'):
-            show_section(res, 'upload_info')
-        else:
-            show("No uploads.")
-=======
     server = resolve_server(server=server, env=env)
-    keydict = keydict or get_keydict_for_server(server)
+    keydict = keydict or KEY_MANAGER.get_keydict_for_server(server)
     url = ingestion_submission_item_url(server, uuid)
-    response = requests.get(url, auth=keydict_to_keypair(keydict))
+    response = requests.get(url, auth=KEY_MANAGER.keydict_to_keypair(keydict))
     response.raise_for_status()
     res = response.json()
     if get_section(res, 'upload_info'):
         show_section(res, 'upload_info')
     else:
         show("No uploads.")
->>>>>>> b6f141c9
 
 
 def do_any_uploads(res, keydict, upload_folder=None, ingestion_filename=None,
@@ -536,26 +488,10 @@
     :param subfolders: bool to search subdirectories within upload_folder for files
     """
 
-<<<<<<< HEAD
-    with script_catch_errors():
-
-        server = resolve_server(server=server, env=env)
-        keydict = keydict or KEY_MANAGER.get_keydict_for_server(server)
-        url = ingestion_submission_item_url(server, uuid)
-        keypair = KEY_MANAGER.keydict_to_keypair(keydict)
-        response = requests.get(url, auth=keypair)
-        response.raise_for_status()
-        do_any_uploads(response.json(),
-                       keydict=keydict,
-                       ingestion_filename=bundle_filename,
-                       upload_folder=upload_folder,
-                       no_query=no_query,
-                       subfolders=subfolders)
-=======
     server = resolve_server(server=server, env=env)
-    keydict = keydict or get_keydict_for_server(server)
+    keydict = keydict or KEY_MANAGER.get_keydict_for_server(server)
     url = ingestion_submission_item_url(server, uuid)
-    keypair = keydict_to_keypair(keydict)
+    keypair = KEY_MANAGER.keydict_to_keypair(keydict)
     response = requests.get(url, auth=keypair)
     response.raise_for_status()
     do_any_uploads(response.json(),
@@ -564,7 +500,6 @@
                    upload_folder=upload_folder,
                    no_query=no_query,
                    subfolders=subfolders)
->>>>>>> b6f141c9
 
 
 def get_s3_encrypt_key_id_from_health_page(auth):
@@ -601,13 +536,8 @@
     :param path: the name of a local file to upload
     :param upload_credentials: a dictionary of credentials to be used for the upload,
         containing the keys 'AccessKeyId', 'SecretAccessKey', 'SessionToken', and 'upload_url'.
-<<<<<<< HEAD
-    :param auth: a keypair or keydict (to be used in obtaining an s3_encrypt_key_id from the health page
-        if upload_credentials do not contain that id).
-=======
     :param auth: auth info in the form of a dictionary containing 'key', 'secret', and 'server',
         and possibly other useful information such as an encryption key id.
->>>>>>> b6f141c9
     """
 
     if DEBUG_PROTOCOL:  # pragma: no cover
