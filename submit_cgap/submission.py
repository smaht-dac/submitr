--- conflicted
+++ resolved
@@ -527,56 +527,19 @@
 
     if submission_protocol == SubmissionProtocol.S3:
 
-<<<<<<< HEAD
-        result = upload_file_to_new_uuid(filename=ingestion_filename, schema_name=GENERIC_SCHEMA_TYPE, auth=keydict,
-                                         **app_args, verbose=verbose, debug=debug)
-=======
         upload_result = upload_file_to_new_uuid(filename=ingestion_filename, schema_name=GENERIC_SCHEMA_TYPE,
-                                                auth=keydict, **app_args)
-
->>>>>>> ab6f4a7a
+                                                auth=keydict, verbose=verbose, debug=debug, **app_args)
+
         submission_post_data = compute_s3_submission_post_data(ingestion_filename=ingestion_filename,
                                                                ingestion_post_result=upload_result,
                                                                # The rest of this is other_args to pass through...
                                                                validate_only=validate_only, **app_args)
 
-<<<<<<< HEAD
-        response = _post_submission(server=server, keypair=keypair,
-                                    ingestion_filename=ingestion_filename,
-                                    creation_post_data={
-                                        'ingestion_type': ingestion_type,
-                                        "processing_status": {
-                                            "state": "submitted"
-                                        },
-                                        **app_args,  # institution & project or lab & award
-                                    },
-                                    submission_post_data=submission_post_data,
-                                    submission_protocol=submission_protocol,
-                                    verbose=verbose, debug=debug)
-
-    elif submission_protocol == SubmissionProtocol.UPLOAD:
-
-        response = _post_submission(server=server, keypair=keypair,
-                                    ingestion_filename=ingestion_filename,
-                                    creation_post_data={
-                                        'ingestion_type': ingestion_type,
-                                        "processing_status": {
-                                            "state": "submitted"
-                                        },
-                                        **app_args,  # institution & project or lab & award
-                                    },
-                                    submission_post_data={
-                                        'validate_only': validate_only,
-                                    },
-                                    submission_protocol=submission_protocol,
-                                    verbose=verbose, debug=debug)
-=======
     elif submission_protocol == SubmissionProtocol.UPLOAD:
 
         submission_post_data = {
             'validate_only': validate_only,
         }
->>>>>>> ab6f4a7a
 
     else:
 
